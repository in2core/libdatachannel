--- conflicted
+++ resolved
@@ -57,15 +57,6 @@
 int optopt = '?';
 enum ENUM_ORDERING { REQUIRE_ORDER, PERMUTE, RETURN_IN_ORDER };
 
-<<<<<<< HEAD
-=======
-//
-//
-//		Ansi structures and functions follow
-//
-//
-
->>>>>>> f8dcfc32
 static struct _getopt_data_a
 {
 	int optind;
@@ -519,466 +510,3 @@
 {
 	return _getopt_internal_r_a (argc, argv, options, long_options, opt_index, 1, d, 0);
 }
-<<<<<<< HEAD
-=======
-
-//
-//
-//	Unicode Structures and Functions
-//
-//
-
-static struct _getopt_data_w
-{
-	int optind;
-	int opterr;
-	int optopt;
-	wchar_t *optarg;
-	int __initialized;
-	wchar_t *__nextchar;
-	enum ENUM_ORDERING __ordering;
-	int __posixly_correct;
-	int __first_nonopt;
-	int __last_nonopt;
-} getopt_data_w;
-wchar_t *optarg_w;
-
-static void exchange_w(wchar_t **argv, struct _getopt_data_w *d)
-{
-	int bottom = d->__first_nonopt;
-	int middle = d->__last_nonopt;
-	int top = d->optind;
-	wchar_t *tem;
-	while (top > middle && middle > bottom)
-	{
-		if (top - middle > middle - bottom)
-		{
-			int len = middle - bottom;
-			int i;
-			for (i = 0; i < len; i++)
-			{
-				tem = argv[bottom + i];
-				argv[bottom + i] = argv[top - (middle - bottom) + i];
-				argv[top - (middle - bottom) + i] = tem;
-			}
-			top -= len;
-		}
-		else
-		{
-			int len = top - middle;
-			int i;
-			for (i = 0; i < len; i++)
-			{
-				tem = argv[bottom + i];
-				argv[bottom + i] = argv[middle + i];
-				argv[middle + i] = tem;
-			}
-			bottom += len;
-		}
-	}
-	d->__first_nonopt += (d->optind - d->__last_nonopt);
-	d->__last_nonopt = d->optind;
-}
-static const wchar_t *_getopt_initialize_w (const wchar_t *optstring, struct _getopt_data_w *d, int posixly_correct)
-{
-	d->__first_nonopt = d->__last_nonopt = d->optind;
-	d->__nextchar = NULL;
-	d->__posixly_correct = posixly_correct | !!_wgetenv(L"POSIXLY_CORRECT");
-	if (optstring[0] == L'-')
-	{
-		d->__ordering = RETURN_IN_ORDER;
-		++optstring;
-	}
-	else if (optstring[0] == L'+')
-	{
-		d->__ordering = REQUIRE_ORDER;
-		++optstring;
-	}
-	else if (d->__posixly_correct)
-		d->__ordering = REQUIRE_ORDER;
-	else
-		d->__ordering = PERMUTE;
-	return optstring;
-}
-int _getopt_internal_r_w (int argc, wchar_t *const *argv, const wchar_t *optstring, const struct option_w *longopts, int *longind, int long_only, struct _getopt_data_w *d, int posixly_correct)
-{
-	int print_errors = d->opterr;
-	if (argc < 1)
-		return -1;
-	d->optarg = NULL;
-	if (d->optind == 0 || !d->__initialized)
-	{
-		if (d->optind == 0)
-			d->optind = 1;
-		optstring = _getopt_initialize_w (optstring, d, posixly_correct);
-		d->__initialized = 1;
-	}
-	else if (optstring[0] == L'-' || optstring[0] == L'+')
-		optstring++;
-	if (optstring[0] == L':')
-		print_errors = 0;
-	if (d->__nextchar == NULL || *d->__nextchar == L'\0')
-	{
-		if (d->__last_nonopt > d->optind)
-			d->__last_nonopt = d->optind;
-		if (d->__first_nonopt > d->optind)
-			d->__first_nonopt = d->optind;
-		if (d->__ordering == PERMUTE)
-		{
-			if (d->__first_nonopt != d->__last_nonopt && d->__last_nonopt != d->optind)
-				exchange_w((wchar_t **) argv, d);
-			else if (d->__last_nonopt != d->optind)
-				d->__first_nonopt = d->optind;
-			while (d->optind < argc && (argv[d->optind][0] != L'-' || argv[d->optind][1] == L'\0'))
-				d->optind++;
-			d->__last_nonopt = d->optind;
-		}
-		if (d->optind != argc && !wcscmp(argv[d->optind], L"--"))
-		{
-			d->optind++;
-			if (d->__first_nonopt != d->__last_nonopt && d->__last_nonopt != d->optind)
-				exchange_w((wchar_t **) argv, d);
-			else if (d->__first_nonopt == d->__last_nonopt)
-				d->__first_nonopt = d->optind;
-			d->__last_nonopt = argc;
-			d->optind = argc;
-		}
-		if (d->optind == argc)
-		{
-			if (d->__first_nonopt != d->__last_nonopt)
-				d->optind = d->__first_nonopt;
-			return -1;
-		}
-		if ((argv[d->optind][0] != L'-' || argv[d->optind][1] == L'\0'))
-		{
-			if (d->__ordering == REQUIRE_ORDER)
-				return -1;
-			d->optarg = argv[d->optind++];
-			return 1;
-		}
-		d->__nextchar = (argv[d->optind] + 1 + (longopts != NULL && argv[d->optind][1] == L'-'));
-	}
-	if (longopts != NULL && (argv[d->optind][1] == L'-' || (long_only && (argv[d->optind][2] || !wcschr(optstring, argv[d->optind][1])))))
-	{
-		wchar_t *nameend;
-		unsigned int namelen;
-		const struct option_w *p;
-		const struct option_w *pfound = NULL;
-		struct option_list
-		{
-			const struct option_w *p;
-			struct option_list *next;
-		} *ambig_list = NULL;
-		int exact = 0;
-		int indfound = -1;
-		int option_index;
-		for (nameend = d->__nextchar; *nameend && *nameend != L'='; nameend++);
-		namelen = (unsigned int)(nameend - d->__nextchar);
-		for (p = longopts, option_index = 0; p->name; p++, option_index++)
-			if (!wcsncmp(p->name, d->__nextchar, namelen))
-			{
-				if (namelen == (unsigned int)wcslen(p->name))
-				{
-					pfound = p;
-					indfound = option_index;
-					exact = 1;
-					break;
-				}
-				else if (pfound == NULL)
-				{
-					pfound = p;
-					indfound = option_index;
-				}
-				else if (long_only || pfound->has_arg != p->has_arg || pfound->flag != p->flag || pfound->val != p->val)
-				{
-					struct option_list *newp = (struct option_list*)alloca(sizeof(*newp));
-					newp->p = p;
-					newp->next = ambig_list;
-					ambig_list = newp;
-				}
-			}
-			if (ambig_list != NULL && !exact)
-			{
-				if (print_errors)
-				{
-					struct option_list first;
-					first.p = pfound;
-					first.next = ambig_list;
-					ambig_list = &first;
-					fwprintf(stderr, L"%s: option '%s' is ambiguous; possibilities:", argv[0], argv[d->optind]);
-					do
-					{
-						fwprintf (stderr, L" '--%s'", ambig_list->p->name);
-						ambig_list = ambig_list->next;
-					}
-					while (ambig_list != NULL);
-					fputwc (L'\n', stderr);
-				}
-				d->__nextchar += wcslen(d->__nextchar);
-				d->optind++;
-				d->optopt = 0;
-				return L'?';
-			}
-			if (pfound != NULL)
-			{
-				option_index = indfound;
-				d->optind++;
-				if (*nameend)
-				{
-					if (pfound->has_arg)
-						d->optarg = nameend + 1;
-					else
-					{
-						if (print_errors)
-						{
-							if (argv[d->optind - 1][1] == L'-')
-							{
-								fwprintf(stderr, L"%s: option '--%s' doesn't allow an argument\n",argv[0], pfound->name);
-							}
-							else
-							{
-								fwprintf(stderr, L"%s: option '%c%s' doesn't allow an argument\n",argv[0], argv[d->optind - 1][0],pfound->name);
-							}
-						}
-						d->__nextchar += wcslen(d->__nextchar);
-						d->optopt = pfound->val;
-						return L'?';
-					}
-				}
-				else if (pfound->has_arg == 1)
-				{
-					if (d->optind < argc)
-						d->optarg = argv[d->optind++];
-					else
-					{
-						if (print_errors)
-						{
-							fwprintf(stderr,L"%s: option '--%s' requires an argument\n",argv[0], pfound->name);
-						}
-						d->__nextchar += wcslen(d->__nextchar);
-						d->optopt = pfound->val;
-						return optstring[0] == L':' ? L':' : L'?';
-					}
-				}
-				d->__nextchar += wcslen(d->__nextchar);
-				if (longind != NULL)
-					*longind = option_index;
-				if (pfound->flag)
-				{
-					*(pfound->flag) = pfound->val;
-					return 0;
-				}
-				return pfound->val;
-			}
-			if (!long_only || argv[d->optind][1] == L'-' || wcschr(optstring, *d->__nextchar) == NULL)
-			{
-				if (print_errors)
-				{
-					if (argv[d->optind][1] == L'-')
-					{
-						fwprintf(stderr, L"%s: unrecognized option '--%s'\n",argv[0], d->__nextchar);
-					}
-					else
-					{
-						fwprintf(stderr, L"%s: unrecognized option '%c%s'\n",argv[0], argv[d->optind][0], d->__nextchar);
-					}
-				}
-				d->__nextchar = (wchar_t *)L"";
-				d->optind++;
-				d->optopt = 0;
-				return L'?';
-			}
-	}
-	{
-		wchar_t c = *d->__nextchar++;
-		wchar_t *temp = (wchar_t*)wcschr(optstring, c);
-		if (*d->__nextchar == L'\0')
-			++d->optind;
-		if (temp == NULL || c == L':' || c == L';')
-		{
-			if (print_errors)
-			{
-				fwprintf(stderr, L"%s: invalid option -- '%c'\n", argv[0], c);
-			}
-			d->optopt = c;
-			return L'?';
-		}
-		if (temp[0] == L'W' && temp[1] == L';')
-		{
-			wchar_t *nameend;
-			const struct option_w *p;
-			const struct option_w *pfound = NULL;
-			int exact = 0;
-			int ambig = 0;
-			int indfound = 0;
-			int option_index;
-			if (longopts == NULL)
-				goto no_longs;
-			if (*d->__nextchar != L'\0')
-			{
-				d->optarg = d->__nextchar;
-				d->optind++;
-			}
-			else if (d->optind == argc)
-			{
-				if (print_errors)
-				{
-					fwprintf(stderr,L"%s: option requires an argument -- '%c'\n",argv[0], c);
-				}
-				d->optopt = c;
-				if (optstring[0] == L':')
-					c = L':';
-				else
-					c = L'?';
-				return c;
-			}
-			else
-				d->optarg = argv[d->optind++];
-			for (d->__nextchar = nameend = d->optarg; *nameend && *nameend != L'='; nameend++);
-			for (p = longopts, option_index = 0; p->name; p++, option_index++)
-				if (!wcsncmp(p->name, d->__nextchar, nameend - d->__nextchar))
-				{
-					if ((unsigned int) (nameend - d->__nextchar) == wcslen(p->name))
-					{
-						pfound = p;
-						indfound = option_index;
-						exact = 1;
-						break;
-					}
-					else if (pfound == NULL)
-					{
-						pfound = p;
-						indfound = option_index;
-					}
-					else if (long_only || pfound->has_arg != p->has_arg || pfound->flag != p->flag || pfound->val != p->val)
-						ambig = 1;
-				}
-				if (ambig && !exact)
-				{
-					if (print_errors)
-					{
-						fwprintf(stderr, L"%s: option '-W %s' is ambiguous\n",argv[0], d->optarg);
-					}
-					d->__nextchar += wcslen(d->__nextchar);
-					d->optind++;
-					return L'?';
-				}
-				if (pfound != NULL)
-				{
-					option_index = indfound;
-					if (*nameend)
-					{
-						if (pfound->has_arg)
-							d->optarg = nameend + 1;
-						else
-						{
-							if (print_errors)
-							{
-								fwprintf(stderr, L"%s: option '-W %s' doesn't allow an argument\n",argv[0], pfound->name);
-							}
-							d->__nextchar += wcslen(d->__nextchar);
-							return L'?';
-						}
-					}
-					else if (pfound->has_arg == 1)
-					{
-						if (d->optind < argc)
-							d->optarg = argv[d->optind++];
-						else
-						{
-							if (print_errors)
-							{
-								fwprintf(stderr, L"%s: option '-W %s' requires an argument\n",argv[0], pfound->name);
-							}
-							d->__nextchar += wcslen(d->__nextchar);
-							return optstring[0] == L':' ? L':' : L'?';
-						}
-					}
-					else
-						d->optarg = NULL;
-					d->__nextchar += wcslen(d->__nextchar);
-					if (longind != NULL)
-						*longind = option_index;
-					if (pfound->flag)
-					{
-						*(pfound->flag) = pfound->val;
-						return 0;
-					}
-					return pfound->val;
-				}
-no_longs:
-				d->__nextchar = NULL;
-				return L'W';
-		}
-		if (temp[1] == L':')
-		{
-			if (temp[2] == L':')
-			{
-				if (*d->__nextchar != L'\0')
-				{
-					d->optarg = d->__nextchar;
-					d->optind++;
-				}
-				else
-					d->optarg = NULL;
-				d->__nextchar = NULL;
-			}
-			else
-			{
-				if (*d->__nextchar != L'\0')
-				{
-					d->optarg = d->__nextchar;
-					d->optind++;
-				}
-				else if (d->optind == argc)
-				{
-					if (print_errors)
-					{
-						fwprintf(stderr,L"%s: option requires an argument -- '%c'\n",argv[0], c);
-					}
-					d->optopt = c;
-					if (optstring[0] == L':')
-						c = L':';
-					else
-						c = L'?';
-				}
-				else
-					d->optarg = argv[d->optind++];
-				d->__nextchar = NULL;
-			}
-		}
-		return c;
-	}
-}
-int _getopt_internal_w (int argc, wchar_t *const *argv, const wchar_t *optstring, const struct option_w *longopts, int *longind, int long_only, int posixly_correct)
-{
-	int result;
-	getopt_data_w.optind = optind;
-	getopt_data_w.opterr = opterr;
-	result = _getopt_internal_r_w (argc, argv, optstring, longopts,longind, long_only, &getopt_data_w,posixly_correct);
-	optind = getopt_data_w.optind;
-	optarg_w = getopt_data_w.optarg;
-	optopt = getopt_data_w.optopt;
-	return result;
-}
-int getopt_w (int argc, wchar_t *const *argv, const wchar_t *optstring) _GETOPT_THROW
-{
-	return _getopt_internal_w (argc, argv, optstring, (const struct option_w *) 0, (int *) 0, 0, 0);
-}
-int getopt_long_w (int argc, wchar_t *const *argv, const wchar_t *options, const struct option_w *long_options, int *opt_index) _GETOPT_THROW
-{
-	return _getopt_internal_w (argc, argv, options, long_options, opt_index, 0, 0);
-}
-int getopt_long_only_w (int argc, wchar_t *const *argv, const wchar_t *options, const struct option_w *long_options, int *opt_index) _GETOPT_THROW
-{
-	return _getopt_internal_w (argc, argv, options, long_options, opt_index, 1, 0);
-}
-int _getopt_long_r_w (int argc, wchar_t *const *argv, const wchar_t *options, const struct option_w *long_options, int *opt_index, struct _getopt_data_w *d)
-{
-	return _getopt_internal_r_w (argc, argv, options, long_options, opt_index,0, d, 0);
-}
-int _getopt_long_only_r_w (int argc, wchar_t *const *argv, const wchar_t *options, const struct option_w *long_options, int *opt_index, struct _getopt_data_w *d)
-{
-	return _getopt_internal_r_w (argc, argv, options, long_options, opt_index, 1, d, 0);
-}
->>>>>>> f8dcfc32
