/**
 * Copyright (c) 2019-2021 Paul-Louis Ageneau
 *
 * This Source Code Form is subject to the terms of the Mozilla Public
 * License, v. 2.0. If a copy of the MPL was not distributed with this
 * file, You can obtain one at https://mozilla.org/MPL/2.0/.
 */

#ifndef RTC_C_API
#define RTC_C_API

#include "version.h"

#ifdef __cplusplus
extern "C" {
#endif

#include <stdbool.h>
#include <stdint.h>

#ifdef RTC_STATIC
#define RTC_C_EXPORT
#else // dynamic library
#ifdef _WIN32
#ifdef RTC_EXPORTS
#define RTC_C_EXPORT __declspec(dllexport) // building the library
#else
#define RTC_C_EXPORT __declspec(dllimport) // using the library
#endif
#else // not WIN32
#define RTC_C_EXPORT
#endif
#endif

#ifndef RTC_ENABLE_WEBSOCKET
#define RTC_ENABLE_WEBSOCKET 1
#endif

#ifndef RTC_ENABLE_MEDIA
#define RTC_ENABLE_MEDIA 1
#endif

#define RTC_DEFAULT_MTU 1280 // IPv6 minimum guaranteed MTU

#if RTC_ENABLE_MEDIA
#define RTC_DEFAULT_MAX_FRAGMENT_SIZE ((uint16_t)(RTC_DEFAULT_MTU - 12 - 8 - 40)) // SRTP/UDP/IPv6
#define RTC_DEFAULT_MAX_STORED_PACKET_COUNT 512
// Deprecated, do not use
#define RTC_DEFAULT_MAXIMUM_FRAGMENT_SIZE RTC_DEFAULT_MAX_FRAGMENT_SIZE
#define RTC_DEFAULT_MAXIMUM_PACKET_COUNT_FOR_NACK_CACHE RTC_DEFAULT_MAX_STORED_PACKET_COUNT
#endif

#ifdef _WIN32
#ifdef CAPI_STDCALL
#define RTC_API __stdcall
#else
#define RTC_API
#endif
#else // not WIN32
#define RTC_API
#endif

#if defined(__GNUC__) || defined(__clang__)
#define RTC_DEPRECATED __attribute__((deprecated))
#elif defined(_MSC_VER)
#define RTC_DEPRECATED __declspec(deprecated)
#else
#define DEPRECATED
#endif

// libdatachannel C API

typedef enum {
	RTC_NEW = 0,
	RTC_CONNECTING = 1,
	RTC_CONNECTED = 2,
	RTC_DISCONNECTED = 3,
	RTC_FAILED = 4,
	RTC_CLOSED = 5
} rtcState;

typedef enum {
	RTC_ICE_NEW = 0,
	RTC_ICE_CHECKING = 1,
	RTC_ICE_CONNECTED = 2,
	RTC_ICE_COMPLETED = 3,
	RTC_ICE_FAILED = 4,
	RTC_ICE_DISCONNECTED = 5,
	RTC_ICE_CLOSED = 6
} rtcIceState;

typedef enum {
	RTC_GATHERING_NEW = 0,
	RTC_GATHERING_INPROGRESS = 1,
	RTC_GATHERING_COMPLETE = 2
} rtcGatheringState;

typedef enum {
	RTC_SIGNALING_STABLE = 0,
	RTC_SIGNALING_HAVE_LOCAL_OFFER = 1,
	RTC_SIGNALING_HAVE_REMOTE_OFFER = 2,
	RTC_SIGNALING_HAVE_LOCAL_PRANSWER = 3,
	RTC_SIGNALING_HAVE_REMOTE_PRANSWER = 4,
} rtcSignalingState;

typedef enum { // Don't change, it must match plog severity
	RTC_LOG_NONE = 0,
	RTC_LOG_FATAL = 1,
	RTC_LOG_ERROR = 2,
	RTC_LOG_WARNING = 3,
	RTC_LOG_INFO = 4,
	RTC_LOG_DEBUG = 5,
	RTC_LOG_VERBOSE = 6
} rtcLogLevel;

typedef enum {
	RTC_CERTIFICATE_DEFAULT = 0, // ECDSA
	RTC_CERTIFICATE_ECDSA = 1,
	RTC_CERTIFICATE_RSA = 2,
} rtcCertificateType;

typedef enum {
	// video
	RTC_CODEC_H264 = 0,
	RTC_CODEC_VP8 = 1,
	RTC_CODEC_VP9 = 2,
	RTC_CODEC_H265 = 3,
	RTC_CODEC_AV1 = 4,

	// audio
	RTC_CODEC_OPUS = 128,
	RTC_CODEC_PCMU = 129,
	RTC_CODEC_PCMA = 130,
	RTC_CODEC_AAC = 131,
} rtcCodec;

typedef enum {
	RTC_DIRECTION_UNKNOWN = 0,
	RTC_DIRECTION_SENDONLY = 1,
	RTC_DIRECTION_RECVONLY = 2,
	RTC_DIRECTION_SENDRECV = 3,
	RTC_DIRECTION_INACTIVE = 4
} rtcDirection;

typedef enum { RTC_TRANSPORT_POLICY_ALL = 0, RTC_TRANSPORT_POLICY_RELAY = 1 } rtcTransportPolicy;

#define RTC_ERR_SUCCESS 0
#define RTC_ERR_INVALID -1   // invalid argument
#define RTC_ERR_FAILURE -2   // runtime error
#define RTC_ERR_NOT_AVAIL -3 // element not available
#define RTC_ERR_TOO_SMALL -4 // buffer too small

typedef void(RTC_API *rtcLogCallbackFunc)(rtcLogLevel level, const char *message);
typedef void(RTC_API *rtcDescriptionCallbackFunc)(int pc, const char *sdp, const char *type,
                                                  void *ptr);
typedef void(RTC_API *rtcCandidateCallbackFunc)(int pc, const char *cand, const char *mid,
                                                void *ptr);
typedef void(RTC_API *rtcStateChangeCallbackFunc)(int pc, rtcState state, void *ptr);
typedef void(RTC_API *rtcIceStateChangeCallbackFunc)(int pc, rtcIceState state, void *ptr);
typedef void(RTC_API *rtcGatheringStateCallbackFunc)(int pc, rtcGatheringState state, void *ptr);
typedef void(RTC_API *rtcSignalingStateCallbackFunc)(int pc, rtcSignalingState state, void *ptr);
typedef void(RTC_API *rtcDataChannelCallbackFunc)(int pc, int dc, void *ptr);
typedef void(RTC_API *rtcTrackCallbackFunc)(int pc, int tr, void *ptr);
typedef void(RTC_API *rtcOpenCallbackFunc)(int id, void *ptr);
typedef void(RTC_API *rtcClosedCallbackFunc)(int id, void *ptr);
typedef void(RTC_API *rtcErrorCallbackFunc)(int id, const char *error, void *ptr);
typedef void(RTC_API *rtcMessageCallbackFunc)(int id, const char *message, int size, void *ptr);
typedef void *(RTC_API *rtcInterceptorCallbackFunc)(int pc, const char *message, int size,
                                                    void *ptr);
typedef void(RTC_API *rtcBufferedAmountLowCallbackFunc)(int id, void *ptr);
typedef void(RTC_API *rtcAvailableCallbackFunc)(int id, void *ptr);
typedef void(RTC_API *rtcPliHandlerCallbackFunc)(int tr, void *ptr);

// Log

// NULL cb on the first call will log to stdout
RTC_C_EXPORT void rtcInitLogger(rtcLogLevel level, rtcLogCallbackFunc cb);

// User pointer
RTC_C_EXPORT void rtcSetUserPointer(int id, void *ptr);
RTC_C_EXPORT void *rtcGetUserPointer(int i);

// PeerConnection

typedef struct {
	const char **iceServers;
	int iceServersCount;
	const char *proxyServer; // libnice only
	const char *bindAddress; // libjuice only, NULL means any
	rtcCertificateType certificateType;
	rtcTransportPolicy iceTransportPolicy;
	bool enableIceTcp;    // libnice only
	bool enableIceUdpMux; // libjuice only
	bool disableAutoNegotiation;
	bool forceMediaTransport;
	uint16_t portRangeBegin; // 0 means automatic
	uint16_t portRangeEnd;   // 0 means automatic
	int mtu;                 // <= 0 means automatic
	int maxMessageSize;      // <= 0 means default
} rtcConfiguration;

RTC_C_EXPORT int rtcCreatePeerConnection(const rtcConfiguration *config); // returns pc id
RTC_C_EXPORT int rtcClosePeerConnection(int pc);
RTC_C_EXPORT int rtcDeletePeerConnection(int pc);

RTC_C_EXPORT int rtcSetLocalDescriptionCallback(int pc, rtcDescriptionCallbackFunc cb);
RTC_C_EXPORT int rtcSetLocalCandidateCallback(int pc, rtcCandidateCallbackFunc cb);
RTC_C_EXPORT int rtcSetStateChangeCallback(int pc, rtcStateChangeCallbackFunc cb);
RTC_C_EXPORT int rtcSetIceStateChangeCallback(int pc, rtcIceStateChangeCallbackFunc cb);
RTC_C_EXPORT int rtcSetGatheringStateChangeCallback(int pc, rtcGatheringStateCallbackFunc cb);
RTC_C_EXPORT int rtcSetSignalingStateChangeCallback(int pc, rtcSignalingStateCallbackFunc cb);

RTC_C_EXPORT int rtcSetLocalDescription(int pc, const char *type);
RTC_C_EXPORT int rtcSetRemoteDescription(int pc, const char *sdp, const char *type);
RTC_C_EXPORT int rtcAddRemoteCandidate(int pc, const char *cand, const char *mid);

RTC_C_EXPORT int rtcGetLocalDescription(int pc, char *buffer, int size);
RTC_C_EXPORT int rtcGetRemoteDescription(int pc, char *buffer, int size);

RTC_C_EXPORT int rtcGetLocalDescriptionType(int pc, char *buffer, int size);
RTC_C_EXPORT int rtcGetRemoteDescriptionType(int pc, char *buffer, int size);

RTC_C_EXPORT int rtcGetLocalAddress(int pc, char *buffer, int size);
RTC_C_EXPORT int rtcGetRemoteAddress(int pc, char *buffer, int size);

RTC_C_EXPORT int rtcGetSelectedCandidatePair(int pc, char *local, int localSize, char *remote,
                                             int remoteSize);

RTC_C_EXPORT int rtcGetMaxDataChannelStream(int pc);
RTC_C_EXPORT int rtcGetRemoteMaxMessageSize(int pc);

// DataChannel, Track, and WebSocket common API

RTC_C_EXPORT int rtcSetOpenCallback(int id, rtcOpenCallbackFunc cb);
RTC_C_EXPORT int rtcSetClosedCallback(int id, rtcClosedCallbackFunc cb);
RTC_C_EXPORT int rtcSetErrorCallback(int id, rtcErrorCallbackFunc cb);
RTC_C_EXPORT int rtcSetMessageCallback(int id, rtcMessageCallbackFunc cb);
RTC_C_EXPORT int rtcSendMessage(int id, const char *data, int size);
RTC_C_EXPORT int rtcClose(int id);
RTC_C_EXPORT int rtcDelete(int id);
RTC_C_EXPORT bool rtcIsOpen(int id);
RTC_C_EXPORT bool rtcIsClosed(int id);

RTC_C_EXPORT int rtcMaxMessageSize(int id);
RTC_C_EXPORT int rtcGetBufferedAmount(int id); // total size buffered to send
RTC_C_EXPORT int rtcSetBufferedAmountLowThreshold(int id, int amount);
RTC_C_EXPORT int rtcSetBufferedAmountLowCallback(int id, rtcBufferedAmountLowCallbackFunc cb);

// DataChannel, Track, and WebSocket common extended API

RTC_C_EXPORT int rtcGetAvailableAmount(int id); // total size available to receive
RTC_C_EXPORT int rtcSetAvailableCallback(int id, rtcAvailableCallbackFunc cb);
RTC_C_EXPORT int rtcReceiveMessage(int id, char *buffer, int *size);

// DataChannel

typedef struct {
	bool unordered;
	bool unreliable;
	unsigned int maxPacketLifeTime; // ignored if reliable
	unsigned int maxRetransmits;    // ignored if reliable
} rtcReliability;

typedef struct {
	rtcReliability reliability;
	const char *protocol; // empty string if NULL
	bool negotiated;
	bool manualStream;
	uint16_t stream; // numeric ID 0-65534, ignored if manualStream is false
} rtcDataChannelInit;

RTC_C_EXPORT int rtcSetDataChannelCallback(int pc, rtcDataChannelCallbackFunc cb);
RTC_C_EXPORT int rtcCreateDataChannel(int pc, const char *label); // returns dc id
RTC_C_EXPORT int rtcCreateDataChannelEx(int pc, const char *label,
                                        const rtcDataChannelInit *init); // returns dc id
RTC_C_EXPORT int rtcDeleteDataChannel(int dc);

RTC_C_EXPORT int rtcGetDataChannelStream(int dc);
RTC_C_EXPORT int rtcGetDataChannelLabel(int dc, char *buffer, int size);
RTC_C_EXPORT int rtcGetDataChannelProtocol(int dc, char *buffer, int size);
RTC_C_EXPORT int rtcGetDataChannelReliability(int dc, rtcReliability *reliability);

// Track

typedef struct {
	rtcDirection direction;
	rtcCodec codec;
	int payloadType;
	uint32_t ssrc;
	const char *mid;
	const char *name;    // optional
	const char *msid;    // optional
	const char *trackId; // optional, track ID used in MSID
<<<<<<< HEAD
	const char *profile; // optional
=======
	const char *profile; // optional, codec profile
>>>>>>> fbd8f23d
} rtcTrackInit;

RTC_C_EXPORT int rtcSetTrackCallback(int pc, rtcTrackCallbackFunc cb);
RTC_C_EXPORT int rtcAddTrack(int pc, const char *mediaDescriptionSdp); // returns tr id
RTC_C_EXPORT int rtcAddTrackEx(int pc, const rtcTrackInit *init);      // returns tr id
RTC_C_EXPORT int rtcDeleteTrack(int tr);

RTC_C_EXPORT int rtcGetTrackDescription(int tr, char *buffer, int size);
RTC_C_EXPORT int rtcGetTrackMid(int tr, char *buffer, int size);
RTC_C_EXPORT int rtcGetTrackDirection(int tr, rtcDirection *direction);

RTC_C_EXPORT int rtcRequestKeyframe(int tr);
RTC_C_EXPORT int rtcRequestBitrate(int tr, unsigned int bitrate);

#if RTC_ENABLE_MEDIA

// Media

// Define how OBUs are packetizied in a AV1 Sample
typedef enum {
	RTC_OBU_PACKETIZED_OBU = 0,
	RTC_OBU_PACKETIZED_TEMPORAL_UNIT = 1,
} rtcObuPacketization;

// Define how NAL units are separated in a H264/H265 sample
typedef enum {
	RTC_NAL_SEPARATOR_LENGTH = 0,               // first 4 bytes are NAL unit length
	RTC_NAL_SEPARATOR_LONG_START_SEQUENCE = 1,  // 0x00, 0x00, 0x00, 0x01
	RTC_NAL_SEPARATOR_SHORT_START_SEQUENCE = 2, // 0x00, 0x00, 0x01
	RTC_NAL_SEPARATOR_START_SEQUENCE = 3,       // long or short start sequence
} rtcNalUnitSeparator;

typedef struct {
	uint32_t ssrc;
	const char *cname;
	uint8_t payloadType;
	uint32_t clockRate;
	uint16_t sequenceNumber;
	uint32_t timestamp;

	// H264, H265, AV1
	uint16_t maxFragmentSize; // Maximum fragment size, 0 means default

	// H264/H265 only
	rtcNalUnitSeparator nalSeparator; // NAL unit separator

	// AV1 only
	rtcObuPacketization obuPacketization; // OBU paketization for AV1 samples

} rtcPacketizerInit;

// Deprecated, do not use
typedef rtcPacketizerInit rtcPacketizationHandlerInit;

typedef struct {
	uint32_t ssrc;
	const char *name;    // optional
	const char *msid;    // optional
	const char *trackId; // optional, track ID used in MSID
} rtcSsrcForTypeInit;

<<<<<<< HEAD
// Set H264PacketizationHandler for track
RTC_EXPORT int rtcSetH264PacketizationHandler(int tr, const rtcPacketizationHandlerInit *init);

// Set OpusPacketizationHandler for track
RTC_EXPORT int rtcSetOpusPacketizationHandler(int tr, const rtcPacketizationHandlerInit *init);

typedef struct {
	uint8_t * message;
	unsigned long size;
} rtcChainedMessagesProductElement;

typedef void(RTC_API *rtcIncomingBinaryMessageCallback)(int tr, void*, rtcChainedMessagesProductElement* messages, unsigned long messagesCount);
typedef void(RTC_API *rtcIncomingControlMessageCallback)(int tr, void*, uint8_t* control, unsigned long controlSize);
typedef void(RTC_API *rtcOutgoingBinaryMessageCallback)(int tr, void*, rtcChainedMessagesProductElement* messages, unsigned long messagesCount,
														uint8_t* control, unsigned long controlSize);
typedef void(RTC_API *rtcOutgoingControlMessageCallback)(int tr, void*, uint8_t* control, unsigned long controlSize);

RTC_EXPORT int rtcChainReadOnlyMediaMessageHandler(int tr,
												   void * userPointer,
												   rtcIncomingBinaryMessageCallback incomingBinaryMessage,
												   rtcIncomingControlMessageCallback incomingControlMessage,
												   rtcOutgoingBinaryMessageCallback outgoingBinaryMessage,
												   rtcOutgoingControlMessageCallback outgoingControlMessage);

// Chain RtcpSrReporter to handler chain for given track
RTC_EXPORT int rtcChainRtcpSrReporter(int tr);

// Chain RtcpNackResponder to handler chain for given track
RTC_EXPORT int rtcChainRtcpNackResponder(int tr, unsigned int maxStoredPacketsCount);

/// Set start time for RTP stream
RTC_EXPORT int rtcSetRtpConfigurationStartTime(int id, const rtcStartTime *startTime);

// Start stats recording for RTCP Sender Reporter
RTC_EXPORT int rtcStartRtcpSenderReporterRecording(int id);
=======
// Opaque type used (via rtcMessage*) to reference an rtc::Message
typedef void *rtcMessage;

// Allocate a new opaque message.
// Must be explicitly freed by rtcDeleteOpaqueMessage() unless
// explicitly returned by a media interceptor callback;
RTC_C_EXPORT rtcMessage *rtcCreateOpaqueMessage(void *data, int size);
RTC_C_EXPORT void rtcDeleteOpaqueMessage(rtcMessage *msg);

// Set MediaInterceptor on peer connection
RTC_C_EXPORT int rtcSetMediaInterceptorCallback(int id, rtcInterceptorCallbackFunc cb);

// Set a packetizer on track
RTC_C_EXPORT int rtcSetH264Packetizer(int tr, const rtcPacketizerInit *init);
RTC_C_EXPORT int rtcSetH265Packetizer(int tr, const rtcPacketizerInit *init);
RTC_C_EXPORT int rtcSetAV1Packetizer(int tr, const rtcPacketizerInit *init);
RTC_C_EXPORT int rtcSetOpusPacketizer(int tr, const rtcPacketizerInit *init);
RTC_C_EXPORT int rtcSetAACPacketizer(int tr, const rtcPacketizerInit *init);

// Deprecated, do not use
RTC_DEPRECATED static inline int
rtcSetH264PacketizationHandler(int tr, const rtcPacketizationHandlerInit *init) {
	return rtcSetH264Packetizer(tr, init);
}
RTC_DEPRECATED static inline int
rtcSetH265PacketizationHandler(int tr, const rtcPacketizationHandlerInit *init) {
	return rtcSetH265Packetizer(tr, init);
}
RTC_DEPRECATED static inline int
rtcSetAV1PacketizationHandler(int tr, const rtcPacketizationHandlerInit *init) {
	return rtcSetAV1Packetizer(tr, init);
}
RTC_DEPRECATED static inline int
rtcSetOpusPacketizationHandler(int tr, const rtcPacketizationHandlerInit *init) {
	return rtcSetOpusPacketizer(tr, init);
}
RTC_DEPRECATED static inline int
rtcSetAACPacketizationHandler(int tr, const rtcPacketizationHandlerInit *init) {
	return rtcSetAACPacketizer(tr, init);
}

// Chain RtcpReceivingSession on track
RTC_C_EXPORT int rtcChainRtcpReceivingSession(int tr);

// Chain RtcpSrReporter on track
RTC_C_EXPORT int rtcChainRtcpSrReporter(int tr);

// Chain RtcpNackResponder on track
RTC_C_EXPORT int rtcChainRtcpNackResponder(int tr, unsigned int maxStoredPacketsCount);

// Chain PliHandler on track
RTC_C_EXPORT int rtcChainPliHandler(int tr, rtcPliHandlerCallbackFunc cb);
>>>>>>> fbd8f23d

// Transform seconds to timestamp using track's clock rate, result is written to timestamp
RTC_C_EXPORT int rtcTransformSecondsToTimestamp(int id, double seconds, uint32_t *timestamp);

// Transform timestamp to seconds using track's clock rate, result is written to seconds
RTC_C_EXPORT int rtcTransformTimestampToSeconds(int id, uint32_t timestamp, double *seconds);

// Get current timestamp, result is written to timestamp
RTC_C_EXPORT int rtcGetCurrentTrackTimestamp(int id, uint32_t *timestamp);

// Set RTP timestamp for track identified by given id
RTC_C_EXPORT int rtcSetTrackRtpTimestamp(int id, uint32_t timestamp);

// Get timestamp of last RTCP SR, result is written to timestamp
RTC_C_EXPORT int rtcGetLastTrackSenderReportTimestamp(int id, uint32_t *timestamp);

// Set NeedsToReport flag in RtcpSrReporter handler identified by given track id
RTC_C_EXPORT int rtcSetNeedsToSendRtcpSr(int id);

// Get all available payload types for given codec and stores them in buffer, does nothing if
// buffer is NULL
int rtcGetTrackPayloadTypesForCodec(int tr, const char *ccodec, int *buffer, int size);

// Get all SSRCs for given track
int rtcGetSsrcsForTrack(int tr, uint32_t *buffer, int count);

// Get CName for SSRC
int rtcGetCNameForSsrc(int tr, uint32_t ssrc, char *cname, int cnameSize);

// Get all SSRCs for given media type in given SDP
int rtcGetSsrcsForType(const char *mediaType, const char *sdp, uint32_t *buffer, int bufferSize);

// Set SSRC for given media type in given SDP
int rtcSetSsrcForType(const char *mediaType, const char *sdp, char *buffer, const int bufferSize,
                      rtcSsrcForTypeInit *init);

#endif // RTC_ENABLE_MEDIA

#if RTC_ENABLE_WEBSOCKET

// WebSocket

typedef struct {
	bool disableTlsVerification; // if true, don't verify the TLS certificate
	const char *proxyServer;     // only non-authenticated http supported for now
	const char **protocols;
	int protocolsCount;
	int connectionTimeoutMs; // in milliseconds, 0 means default, < 0 means disabled
	int pingIntervalMs;      // in milliseconds, 0 means default, < 0 means disabled
	int maxOutstandingPings; // 0 means default, < 0 means disabled
	int maxMessageSize;      // <= 0 means default
} rtcWsConfiguration;

RTC_C_EXPORT int rtcCreateWebSocket(const char *url); // returns ws id
RTC_C_EXPORT int rtcCreateWebSocketEx(const char *url, const rtcWsConfiguration *config);
RTC_C_EXPORT int rtcDeleteWebSocket(int ws);

RTC_C_EXPORT int rtcGetWebSocketRemoteAddress(int ws, char *buffer, int size);
RTC_C_EXPORT int rtcGetWebSocketPath(int ws, char *buffer, int size);

// WebSocketServer

typedef void(RTC_API *rtcWebSocketClientCallbackFunc)(int wsserver, int ws, void *ptr);

typedef struct {
	uint16_t port;                  // 0 means automatic selection
	bool enableTls;                 // if true, enable TLS (WSS)
	const char *certificatePemFile; // NULL for autogenerated certificate
	const char *keyPemFile;         // NULL for autogenerated certificate
	const char *keyPemPass;         // NULL if no pass
	const char *bindAddress;        // NULL for any
	int connectionTimeoutMs;        // in milliseconds, 0 means default, < 0 means disabled
	int maxMessageSize;             // <= 0 means default
} rtcWsServerConfiguration;

RTC_C_EXPORT int rtcCreateWebSocketServer(const rtcWsServerConfiguration *config,
                                          rtcWebSocketClientCallbackFunc cb); // returns wsserver id
RTC_C_EXPORT int rtcDeleteWebSocketServer(int wsserver);

RTC_C_EXPORT int rtcGetWebSocketServerPort(int wsserver);

#endif

// Optional global preload and cleanup

RTC_C_EXPORT void rtcPreload(void);
RTC_C_EXPORT void rtcCleanup(void);

// SCTP global settings

typedef struct {
	int recvBufferSize;          // in bytes, <= 0 means optimized default
	int sendBufferSize;          // in bytes, <= 0 means optimized default
	int maxChunksOnQueue;        // in chunks, <= 0 means optimized default
	int initialCongestionWindow; // in MTUs, <= 0 means optimized default
	int maxBurst;                // in MTUs, 0 means optimized default, < 0 means disabled
	int congestionControlModule; // 0: RFC2581 (default), 1: HSTCP, 2: H-TCP, 3: RTCC
	int delayedSackTimeMs;       // in milliseconds, 0 means optimized default, < 0 means disabled
	int minRetransmitTimeoutMs;  // in milliseconds, <= 0 means optimized default
	int maxRetransmitTimeoutMs;  // in milliseconds, <= 0 means optimized default
	int initialRetransmitTimeoutMs; // in milliseconds, <= 0 means optimized default
	int maxRetransmitAttempts;      // number of retransmissions, <= 0 means optimized default
	int heartbeatIntervalMs;        // in milliseconds, <= 0 means optimized default
} rtcSctpSettings;

// Note: SCTP settings apply to newly-created PeerConnections only
RTC_C_EXPORT int rtcSetSctpSettings(const rtcSctpSettings *settings);

#ifdef __cplusplus
} // extern "C"
#endif

#endif<|MERGE_RESOLUTION|>--- conflicted
+++ resolved
@@ -291,11 +291,7 @@
 	const char *name;    // optional
 	const char *msid;    // optional
 	const char *trackId; // optional, track ID used in MSID
-<<<<<<< HEAD
-	const char *profile; // optional
-=======
 	const char *profile; // optional, codec profile
->>>>>>> fbd8f23d
 } rtcTrackInit;
 
 RTC_C_EXPORT int rtcSetTrackCallback(int pc, rtcTrackCallbackFunc cb);
@@ -357,43 +353,6 @@
 	const char *trackId; // optional, track ID used in MSID
 } rtcSsrcForTypeInit;
 
-<<<<<<< HEAD
-// Set H264PacketizationHandler for track
-RTC_EXPORT int rtcSetH264PacketizationHandler(int tr, const rtcPacketizationHandlerInit *init);
-
-// Set OpusPacketizationHandler for track
-RTC_EXPORT int rtcSetOpusPacketizationHandler(int tr, const rtcPacketizationHandlerInit *init);
-
-typedef struct {
-	uint8_t * message;
-	unsigned long size;
-} rtcChainedMessagesProductElement;
-
-typedef void(RTC_API *rtcIncomingBinaryMessageCallback)(int tr, void*, rtcChainedMessagesProductElement* messages, unsigned long messagesCount);
-typedef void(RTC_API *rtcIncomingControlMessageCallback)(int tr, void*, uint8_t* control, unsigned long controlSize);
-typedef void(RTC_API *rtcOutgoingBinaryMessageCallback)(int tr, void*, rtcChainedMessagesProductElement* messages, unsigned long messagesCount,
-														uint8_t* control, unsigned long controlSize);
-typedef void(RTC_API *rtcOutgoingControlMessageCallback)(int tr, void*, uint8_t* control, unsigned long controlSize);
-
-RTC_EXPORT int rtcChainReadOnlyMediaMessageHandler(int tr,
-												   void * userPointer,
-												   rtcIncomingBinaryMessageCallback incomingBinaryMessage,
-												   rtcIncomingControlMessageCallback incomingControlMessage,
-												   rtcOutgoingBinaryMessageCallback outgoingBinaryMessage,
-												   rtcOutgoingControlMessageCallback outgoingControlMessage);
-
-// Chain RtcpSrReporter to handler chain for given track
-RTC_EXPORT int rtcChainRtcpSrReporter(int tr);
-
-// Chain RtcpNackResponder to handler chain for given track
-RTC_EXPORT int rtcChainRtcpNackResponder(int tr, unsigned int maxStoredPacketsCount);
-
-/// Set start time for RTP stream
-RTC_EXPORT int rtcSetRtpConfigurationStartTime(int id, const rtcStartTime *startTime);
-
-// Start stats recording for RTCP Sender Reporter
-RTC_EXPORT int rtcStartRtcpSenderReporterRecording(int id);
-=======
 // Opaque type used (via rtcMessage*) to reference an rtc::Message
 typedef void *rtcMessage;
 
@@ -446,7 +405,6 @@
 
 // Chain PliHandler on track
 RTC_C_EXPORT int rtcChainPliHandler(int tr, rtcPliHandlerCallbackFunc cb);
->>>>>>> fbd8f23d
 
 // Transform seconds to timestamp using track's clock rate, result is written to timestamp
 RTC_C_EXPORT int rtcTransformSecondsToTimestamp(int id, double seconds, uint32_t *timestamp);
