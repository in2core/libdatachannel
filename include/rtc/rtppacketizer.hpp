/**
 * Copyright (c) 2020 Filip Klembara (in2core)
 *
 * This Source Code Form is subject to the terms of the Mozilla Public
 * License, v. 2.0. If a copy of the MPL was not distributed with this
 * file, You can obtain one at https://mozilla.org/MPL/2.0/.
 */

#ifndef RTC_RTP_PACKETIZER_H
#define RTC_RTP_PACKETIZER_H

#if RTC_ENABLE_MEDIA

#include "mediahandler.hpp"
#include "message.hpp"
#include "rtppacketizationconfig.hpp"

namespace rtc {

/// RTP packetizer
class RTC_CPP_EXPORT RtpPacketizer : public MediaHandler {
public:
	/// Constructs packetizer with given RTP configuration
	/// @note RTP configuration is used in packetization process which may change some configuration
	/// properties such as sequence number.
	/// @param rtpConfig  RTP configuration
	RtpPacketizer(shared_ptr<RtpPacketizationConfig> rtpConfig);
	virtual ~RtpPacketizer();

	virtual void media(const Description::Media &desc) override;
	virtual void outgoing(message_vector &messages, const message_callback &send) override;

	/// RTP packetization config
	const shared_ptr<RtpPacketizationConfig> rtpConfig;

protected:
	/// Creates RTP packet for given payload
	/// @note This function increase sequence number after packetization.
	/// @param payload RTP payload
	/// @param setMark Set marker flag in RTP packet if true
<<<<<<< HEAD
	virtual shared_ptr<binary> packetize(shared_ptr<binary> payload, bool setMark);
	
	/// Get payload from RTP packet .
	/// @param packet RTP packet
	virtual shared_ptr<binary> depacketize(shared_ptr<binary> packet);
=======
	virtual message_ptr packetize(shared_ptr<binary> payload, bool mark);

private:
	static const auto RtpHeaderSize = 12;
	static const auto RtpExtHeaderCvoSize = 8;
};

// Generic audio RTP packetizer
template <uint32_t DEFAULT_CLOCK_RATE>
class RTC_CPP_EXPORT AudioRtpPacketizer final : public RtpPacketizer {
public:
	inline static const uint32_t DefaultClockRate = DEFAULT_CLOCK_RATE;
	inline static const uint32_t defaultClockRate [[deprecated("Use DefaultClockRate")]] =
	    DEFAULT_CLOCK_RATE; // for backward compatibility

	AudioRtpPacketizer(shared_ptr<RtpPacketizationConfig> rtpConfig)
	    : RtpPacketizer(std::move(rtpConfig)) {}
};

// Audio RTP packetizers
using OpusRtpPacketizer = AudioRtpPacketizer<48000>;
using AACRtpPacketizer = AudioRtpPacketizer<48000>;

// Dummy wrapper for backward compatibility, do not use
class RTC_CPP_EXPORT PacketizationHandler final : public MediaHandler {
public:
	PacketizationHandler(shared_ptr<RtpPacketizer> packetizer)
	    : mPacketizer(std::move(packetizer)) {}

	inline void outgoing(message_vector &messages, const message_callback &send) {
		return mPacketizer->outgoing(messages, send);
	}

private:
	shared_ptr<RtpPacketizer> mPacketizer;
>>>>>>> fbd8f23d
};

// Audio packetization handlers for backward compatibility, do not use
using OpusPacketizationHandler [[deprecated("Add OpusRtpPacketizer directly")]] =
    PacketizationHandler;
using AACPacketizationHandler [[deprecated("Add AACRtpPacketizer directly")]] =
    PacketizationHandler;

} // namespace rtc

#endif /* RTC_ENABLE_MEDIA */

#endif /* RTC_RTP_PACKETIZER_H */<|MERGE_RESOLUTION|>--- conflicted
+++ resolved
@@ -38,13 +38,6 @@
 	/// @note This function increase sequence number after packetization.
 	/// @param payload RTP payload
 	/// @param setMark Set marker flag in RTP packet if true
-<<<<<<< HEAD
-	virtual shared_ptr<binary> packetize(shared_ptr<binary> payload, bool setMark);
-	
-	/// Get payload from RTP packet .
-	/// @param packet RTP packet
-	virtual shared_ptr<binary> depacketize(shared_ptr<binary> packet);
-=======
 	virtual message_ptr packetize(shared_ptr<binary> payload, bool mark);
 
 private:
@@ -80,7 +73,6 @@
 
 private:
 	shared_ptr<RtpPacketizer> mPacketizer;
->>>>>>> fbd8f23d
 };
 
 // Audio packetization handlers for backward compatibility, do not use
