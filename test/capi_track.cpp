--- conflicted
+++ resolved
@@ -109,15 +109,6 @@
 	peer->tr = tr;
 	rtcSetOpenCallback(tr, openCallback);
 	rtcSetClosedCallback(tr, closedCallback);
-<<<<<<< HEAD
-
-	char buffer[1024];
-	if (rtcGetTrackDescription(tr, buffer, 1024) >= 0)
-		printf("Track %d: Received with media description: \n%s\n", peer == peer1 ? 1 : 2, buffer);
-	else
-		fprintf(stderr, "rtcGetTrackDescription failed\n");
-=======
->>>>>>> 988756ec
 }
 
 static Peer *createPeer(const rtcConfiguration *config) {
