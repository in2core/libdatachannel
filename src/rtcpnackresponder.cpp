--- conflicted
+++ resolved
@@ -34,11 +34,7 @@
                                              shared_ptr<Element> next)
 : packet(packet), sequenceNumber(sequenceNumber), next(next) {}
 
-<<<<<<< HEAD
-unsigned RtcpNackResponder::OutgoingStorage::size() { return storage.size(); }
-=======
-unsigned RtcpNackResponder::Storage::size() { return unsigned(storage.size()); }
->>>>>>> 470650cc
+unsigned RtcpNackResponder::OutgoingStorage::size() { return unsigned(storage.size()); }
 
 RtcpNackResponder::OutgoingStorage::OutgoingStorage(unsigned _maximumSize) : maximumSize(_maximumSize) {
 	assert(maximumSize > 0);
