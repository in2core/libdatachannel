/**
 * Copyright (c) 2020 Filip Klembara (in2core)
 *
 * This Source Code Form is subject to the terms of the Mozilla Public
 * License, v. 2.0. If a copy of the MPL was not distributed with this
 * file, You can obtain one at https://mozilla.org/MPL/2.0/.
 */

#if RTC_ENABLE_MEDIA

#include "rtcpnackresponder.hpp"
#include "rtp.hpp"

#include "impl/internals.hpp"

#include <cassert>
#include <chrono>
#include <vector>

<<<<<<< HEAD
using namespace std::chrono;

namespace rtc {
unsigned RtcpNackResponder::OutgoingStorage::size() { return unsigned(storage.size()); }

RtcpNackResponder::OutgoingStorage::OutgoingStorage(unsigned _maximumSize) : maximumSize(_maximumSize) {
	assert(maximumSize > 0);
	storage.reserve(maximumSize);
}

optional<binary_ptr> RtcpNackResponder::OutgoingStorage::get(uint16_t sequenceNumber) {
=======
namespace rtc {

RtcpNackResponder::RtcpNackResponder(size_t maxSize)
    : mStorage(std::make_shared<Storage>(maxSize)) {}

void RtcpNackResponder::incoming(message_vector &messages, const message_callback &send) {
	for (const auto &message : messages) {
		if (message->type != Message::Control)
			continue;

		size_t p = 0;
		while (p + sizeof(RtcpNack) <= message->size()) {
			auto nack = reinterpret_cast<RtcpNack *>(message->data() + p);
			p += nack->header.header.lengthInBytes();
			if (p > message->size())
				break;

			// check if RTCP is NACK
			if (nack->header.header.payloadType() != 205 || nack->header.header.reportCount() != 1)
				continue;

			unsigned int fieldsCount = nack->getSeqNoCount();
			std::vector<uint16_t> missingSequenceNumbers;
			for (unsigned int i = 0; i < fieldsCount; i++) {
				auto field = nack->parts[i];
				auto newMissingSeqenceNumbers = field.getSequenceNumbers();
				missingSequenceNumbers.insert(missingSequenceNumbers.end(),
				                              newMissingSeqenceNumbers.begin(),
				                              newMissingSeqenceNumbers.end());
			}

			for (auto sequenceNumber : missingSequenceNumbers) {
				if (auto optPacket = mStorage->get(sequenceNumber))
					send(make_message(*optPacket.value()));
			}
		}
	}
}

void RtcpNackResponder::outgoing(message_vector &messages,
                                 [[maybe_unused]] const message_callback &send) {
	for (const auto &message : messages)
		if (message->type != Message::Control)
			mStorage->store(message);
}

RtcpNackResponder::Storage::Element::Element(binary_ptr packet, uint16_t sequenceNumber,
                                             shared_ptr<Element> next)
    : packet(packet), sequenceNumber(sequenceNumber), next(next) {}

size_t RtcpNackResponder::Storage::size() { return storage.size(); }

RtcpNackResponder::Storage::Storage(size_t _maxSize) : maxSize(_maxSize) {
	assert(maxSize > 0);
	storage.reserve(maxSize);
}

optional<binary_ptr> RtcpNackResponder::Storage::get(uint16_t sequenceNumber) {
	std::lock_guard lock(mutex);
>>>>>>> fbd8f23d
	auto position = storage.find(sequenceNumber);
	return position != storage.end() ? std::make_optional(storage.at(sequenceNumber))
	                                 : nullopt;
}

<<<<<<< HEAD
void RtcpNackResponder::OutgoingStorage::remove(uint16_t sequenceNumber) {
	storage.erase(sequenceNumber);
}

void RtcpNackResponder::OutgoingStorage::store(binary_ptr packet) {
	if (!packet || packet->size() < 12) {
=======
void RtcpNackResponder::Storage::store(binary_ptr packet) {
	if (!packet || packet->size() < sizeof(RtpHeader))
>>>>>>> fbd8f23d
		return;

	auto rtp = reinterpret_cast<RtpHeader *>(packet->data());
	auto sequenceNumber = rtp->seqNumber();

<<<<<<< HEAD
	storage.emplace(sequenceNumber, packet);
	packetOrder.push(sequenceNumber);
=======
	std::lock_guard lock(mutex);
	assert((storage.empty() && !oldest && !newest) || (!storage.empty() && oldest && newest));
>>>>>>> fbd8f23d

	while (size() > maximumSize && packetOrder.size() > maximumSize) {
		const auto sequenceNumber = packetOrder.front();
		packetOrder.pop();
		storage.erase(sequenceNumber);
	}
}

optional<binary_ptr> RtcpNackResponder::OutgoingStorage::getAndRemove(uint16_t sequenceNumber) {
	const auto packet = get(sequenceNumber);
	remove(sequenceNumber);
	return packet;
}

<<<<<<< HEAD

RtcpNackResponder::IncomingStorage::Element::Element(binary_ptr packet, long long time_ms)
: packet(packet), time_ms(time_ms) {}

RtcpNackResponder::IncomingStorage::IncomingStorage(long long maximumWaitTime_ms)
:maximumWaitTime_ms(maximumWaitTime_ms) {
    currentStorage = &storage1;
    overflowStorage = &storage2;
}

optional<std::pair<uint16_t, bool>> RtcpNackResponder::IncomingStorage::getPreviousSequenceNumberWithOverflow(uint16_t sequence_number) {
    uint16_t previous_sequence_number;
    bool overflow = false;
    if (previousReportedSequenceNumber.has_value()) {
        previous_sequence_number = *previousReportedSequenceNumber;
        if ((previous_sequence_number >> 15 == 1) && (sequence_number >> 15 == 0)) {
            // overflow
            overflow = true;
        } else if (previous_sequence_number > sequence_number) {
            return nullopt;
        }
    } else {
        previous_sequence_number = sequence_number - 1;
        previousReportedSequenceNumber = previous_sequence_number;
        overflow = sequence_number == 0;
    }
    return {{previous_sequence_number, overflow}};
}

std::map<uint16_t, shared_ptr<RtcpNackResponder::IncomingStorage::Element>>::iterator RtcpNackResponder::IncomingStorage::addPacket(binary_ptr packet, uint16_t sequence_number, long long time_ms, std::map<uint16_t, shared_ptr<Element>> * used_storage) {
    const auto element = std::make_shared<Element>(packet, time_ms);
    const auto element_iterator = used_storage->emplace(sequence_number, element).first;
    auto next_element_iterator = std::next(element_iterator);
    if (used_storage == currentStorage) {
        if (next_element_iterator == currentStorage->end()) {
            next_element_iterator = overflowStorage->begin();
            if (next_element_iterator != overflowStorage->end()) {
                element->time_ms = next_element_iterator->second->time_ms;
            }
        } else {
            element->time_ms = next_element_iterator->second->time_ms;
        }
    } else if (next_element_iterator != overflowStorage->end()) {
        element->time_ms = next_element_iterator->second->time_ms;
    }
    return element_iterator;
};

uint16_t RtcpNackResponder::IncomingStorage::getPreviousReceivedSequenceNumber(std::map<uint16_t, shared_ptr<RtcpNackResponder::IncomingStorage::Element>>::iterator element_iterator, std::map<uint16_t, shared_ptr<RtcpNackResponder::IncomingStorage::Element>> * used_storage) {
    optional<uint16_t> prev_seq_no = nullopt;
    if (used_storage == overflowStorage) {
        assert(!overflowStorage->empty());
        if (element_iterator == overflowStorage->begin()) {
            if (!currentStorage->empty()) {
                if (currentStorage->size() > 1) {
                    prev_seq_no = std::prev(currentStorage->end())->first;
                } else {
                    prev_seq_no = currentStorage->begin()->first;
                }
            }
        } else {
            prev_seq_no = std::prev(element_iterator)->first;
        }
    } else {
        assert(used_storage == currentStorage);
        assert(!currentStorage->empty());
        if (element_iterator != currentStorage->begin()) {
            prev_seq_no = std::prev(element_iterator)->first;
        }
    }
    if (prev_seq_no.has_value()) {
        return *prev_seq_no;
    } else if (previousReportedSequenceNumber.has_value()) {
        return *previousReportedSequenceNumber;
    } else {
        return element_iterator->first - 1;
    }
}

optional<std::pair<uint16_t, uint16_t>> RtcpNackResponder::IncomingStorage::generateNack(uint16_t previous_recieved_sequence_number, uint16_t sequence_number) {
    const uint16_t prev_seq_no = sequence_number - 1;
    uint16_t counter = 0;
    const uint16_t max_nack_packet_count = 17;
    uint16_t offset = 0;
    while (offset < max_nack_packet_count && uint16_t(prev_seq_no - offset) != previous_recieved_sequence_number && requestedSequenceNumbers.find(prev_seq_no - offset) != requestedSequenceNumbers.end()) {
        offset += 1;
    }
    counter = offset;
    while (counter < max_nack_packet_count && uint16_t(prev_seq_no - counter) != previous_recieved_sequence_number && requestedSequenceNumbers.find(prev_seq_no - counter) == requestedSequenceNumbers.end()) {
        requestedSequenceNumbers.emplace(prev_seq_no - counter);
        counter += 1;
    }
    if (counter > offset) {
        const uint16_t pid = prev_seq_no - counter + 1;
        const uint16_t blp = 0xFFFF >> (max_nack_packet_count - counter + offset);
        return std::make_pair(pid, blp);
    }
    return nullopt;
}

ChainedMessagesProduct RtcpNackResponder::IncomingStorage::getIncomingPackets(long long time_ms) {
    const auto received_packets = make_chained_messages_product();
    if (!previousReportedSequenceNumber.has_value()) {
        return received_packets;
    }
    const auto last_reported_sequence_number = *previousReportedSequenceNumber;

    const auto first_element_iterator = currentStorage->begin();
    uint16_t prevSeqNumber = last_reported_sequence_number;
    auto curr_iterator = first_element_iterator;
    while (curr_iterator != currentStorage->end() && (uint16_t(prevSeqNumber + 1) == curr_iterator->first || curr_iterator->second->time_ms + maximumWaitTime_ms < time_ms)) {
        received_packets->push_back(curr_iterator->second->packet);
        prevSeqNumber = curr_iterator->first;
        curr_iterator = currentStorage->erase(curr_iterator);
    }

    bool swap_storage = false;
    if (curr_iterator == currentStorage->end()) {
        curr_iterator = overflowStorage->begin();
        swap_storage = curr_iterator != overflowStorage->end() && (uint16_t(prevSeqNumber + 1) == curr_iterator->first || curr_iterator->second->time_ms + maximumWaitTime_ms < time_ms);
        while (curr_iterator != overflowStorage->end() && (uint16_t(prevSeqNumber + 1) == curr_iterator->first || curr_iterator->second->time_ms + maximumWaitTime_ms < time_ms)) {
            received_packets->push_back(curr_iterator->second->packet);
            prevSeqNumber = curr_iterator->first;
            curr_iterator = overflowStorage->erase(curr_iterator);
        }
    }

    if (!received_packets->empty()) {
        previousReportedSequenceNumber = prevSeqNumber;
        auto first_nack_request = requestedSequenceNumbers.begin();
        while (first_nack_request != requestedSequenceNumbers.end() && *first_nack_request <= prevSeqNumber) {
            first_nack_request = std::next(first_nack_request);
        }
        requestedSequenceNumbers.erase(requestedSequenceNumbers.begin(), first_nack_request);
    }

    if (swap_storage) {
        auto tmp = overflowStorage;
        overflowStorage = currentStorage;
        currentStorage = tmp;
    }
    return received_packets;
}

std::pair<ChainedMessagesProduct, std::optional<std::pair<uint16_t, uint16_t>>> RtcpNackResponder::IncomingStorage::store(binary_ptr packet, long long time_ms) {
    if (!packet || packet->size() < 12) {
        return {make_chained_messages_product(), nullopt};
    }

    const auto rtp = reinterpret_cast<RTP *>(packet->data());
    const uint16_t sequence_number = rtp->seqNumber();

    auto previous_sequence_and_overflow = getPreviousSequenceNumberWithOverflow(sequence_number);

    if (!previous_sequence_and_overflow.has_value()) {
        return {make_chained_messages_product(), nullopt};
    }

    uint16_t last_reported_sequence_number = previous_sequence_and_overflow->first;
    bool overflow = previous_sequence_and_overflow->second;

    const auto used_storage = overflow ? overflowStorage : currentStorage;

    const auto element_iterator = addPacket(packet, sequence_number, time_ms, used_storage);

    assert(element_iterator != used_storage->end());
    uint16_t previous_recieved_sequence_number = getPreviousReceivedSequenceNumber(element_iterator, used_storage);

    const auto nack = generateNack(previous_recieved_sequence_number, sequence_number);

    const auto storage = currentStorage->empty() ? overflowStorage : currentStorage;
    if (!storage->empty()) {
        auto current = storage->begin();
        if (current->second->time_ms + maximumWaitTime_ms < time_ms) {
            last_reported_sequence_number = current->first - 1;
            previousReportedSequenceNumber = last_reported_sequence_number;
        }
    }

    const auto received_packets = getIncomingPackets(time_ms);
    return {received_packets, nack};
}

RtcpNackResponder::RtcpNackResponder(unsigned maxStoredPacketCount, long long maxWaitTime)
    : MediaHandlerElement(), outgoingStorage(std::make_shared<OutgoingStorage>(maxStoredPacketCount)),
	incomingStorage(std::make_shared<IncomingStorage>(maxWaitTime)){}

ChainedIncomingControlProduct
RtcpNackResponder::processIncomingControlMessage(message_ptr message) {
	auto packets = make_chained_messages_product();

	size_t p = 0;
	while (p < message->size()) {
		auto nack = reinterpret_cast<RtcpNack *>(message->data() + p);
		p += nack->header.header.lengthInBytes();
		// check if rtcp is nack
		if (nack->header.header.payloadType() != 205 || nack->header.header.reportCount() != 1) {
			continue;
		}

		auto fieldsCount = nack->getSeqNoCount();

		std::vector<uint16_t> missingSequenceNumbers{};
		for (unsigned int i = 0; i < fieldsCount; i++) {
			auto field = nack->parts[i];
			auto newMissingSeqenceNumbers = field.getSequenceNumbers();
			missingSequenceNumbers.insert(missingSequenceNumbers.end(),
			                              newMissingSeqenceNumbers.begin(),
			                              newMissingSeqenceNumbers.end());
		}
		packets->reserve(packets->size() + missingSequenceNumbers.size());
		for (auto sequenceNumber : missingSequenceNumbers) {
			auto optPacket = outgoingStorage->getAndRemove(sequenceNumber);
			if (optPacket.has_value()) {
				auto packet = optPacket.value();
				packets->push_back(packet);
			}
		}
	}

	if (!packets->empty()) {
		return {message, ChainedOutgoingProduct(packets)};
	} else {
		return {message, nullopt};
	}
}

ChainedOutgoingProduct
RtcpNackResponder::processOutgoingBinaryMessage(ChainedMessagesProduct messages,
                                                message_ptr control) {
	for (auto message : *messages) {
		outgoingStorage->store(message);
	}
	return {messages, control};
}


ChainedIncomingProduct
RtcpNackResponder::processIncomingBinaryMessage(ChainedMessagesProduct messages) {
	const auto current_time = duration_cast<milliseconds>(system_clock::now().time_since_epoch()).count();
    const ChainedMessagesProduct incoming = make_chained_messages_product();
    ChainedOutgoingProduct outgoing = ChainedOutgoingProduct();
    std::vector<std::pair<uint32_t, std::pair<uint16_t, uint16_t>>> nacks_data{};

	for (auto message : *messages) {
        if (message->size() < 12) {
            continue;
        }
        const auto messageAndNack = incomingStorage->store(message, current_time);
        const auto incomingMessage = messageAndNack.first;

        std::copy(incomingMessage->begin(), incomingMessage->end(), std::back_inserter(*incoming));

        const auto optNack = messageAndNack.second;
        if (optNack) {
            RTP * rtp = reinterpret_cast<RTP *>(message->data());
            const auto nack = *optNack;
            nacks_data.push_back({rtp->ssrc(), nack});
        }
	}
    const ChainedMessagesProduct incoming_packets = incoming->empty() ? nullptr : incoming;
    if (!nacks_data.empty()) {
        const auto nack_size = RTCP_NACK::Size(1);
        const auto msg = make_message(nacks_data.size() * nack_size, Message::Type::Control);
        for (unsigned i = 0; i < nacks_data.size(); i += 1) {
            const auto nack = reinterpret_cast<RTCP_NACK *>(msg->data() + nack_size * i);
            const auto nack_data = nacks_data[i];
            nack->parts[0].setPid(nack_data.second.first);
            nack->parts[0].setBlp(nack_data.second.second);
            nack->preparePacket(nack_data.first, 1);
        }
        return {incoming_packets, {nullptr, msg}};
    } else {
        return {incoming_packets};
    }
}

=======
	if (size() > maxSize) {
		assert(oldest);
		if (oldest) {
			storage.erase(oldest->sequenceNumber);
			oldest = oldest->next;
		}
	}
}

>>>>>>> fbd8f23d
} // namespace rtc

#endif /* RTC_ENABLE_MEDIA */<|MERGE_RESOLUTION|>--- conflicted
+++ resolved
@@ -14,22 +14,7 @@
 #include "impl/internals.hpp"
 
 #include <cassert>
-#include <chrono>
-#include <vector>
 
-<<<<<<< HEAD
-using namespace std::chrono;
-
-namespace rtc {
-unsigned RtcpNackResponder::OutgoingStorage::size() { return unsigned(storage.size()); }
-
-RtcpNackResponder::OutgoingStorage::OutgoingStorage(unsigned _maximumSize) : maximumSize(_maximumSize) {
-	assert(maximumSize > 0);
-	storage.reserve(maximumSize);
-}
-
-optional<binary_ptr> RtcpNackResponder::OutgoingStorage::get(uint16_t sequenceNumber) {
-=======
 namespace rtc {
 
 RtcpNackResponder::RtcpNackResponder(size_t maxSize)
@@ -89,328 +74,32 @@
 
 optional<binary_ptr> RtcpNackResponder::Storage::get(uint16_t sequenceNumber) {
 	std::lock_guard lock(mutex);
->>>>>>> fbd8f23d
 	auto position = storage.find(sequenceNumber);
-	return position != storage.end() ? std::make_optional(storage.at(sequenceNumber))
+	return position != storage.end() ? std::make_optional(storage.at(sequenceNumber)->packet)
 	                                 : nullopt;
 }
 
-<<<<<<< HEAD
-void RtcpNackResponder::OutgoingStorage::remove(uint16_t sequenceNumber) {
-	storage.erase(sequenceNumber);
-}
-
-void RtcpNackResponder::OutgoingStorage::store(binary_ptr packet) {
-	if (!packet || packet->size() < 12) {
-=======
 void RtcpNackResponder::Storage::store(binary_ptr packet) {
 	if (!packet || packet->size() < sizeof(RtpHeader))
->>>>>>> fbd8f23d
 		return;
 
 	auto rtp = reinterpret_cast<RtpHeader *>(packet->data());
 	auto sequenceNumber = rtp->seqNumber();
 
-<<<<<<< HEAD
-	storage.emplace(sequenceNumber, packet);
-	packetOrder.push(sequenceNumber);
-=======
 	std::lock_guard lock(mutex);
 	assert((storage.empty() && !oldest && !newest) || (!storage.empty() && oldest && newest));
->>>>>>> fbd8f23d
 
-	while (size() > maximumSize && packetOrder.size() > maximumSize) {
-		const auto sequenceNumber = packetOrder.front();
-		packetOrder.pop();
-		storage.erase(sequenceNumber);
-	}
-}
-
-optional<binary_ptr> RtcpNackResponder::OutgoingStorage::getAndRemove(uint16_t sequenceNumber) {
-	const auto packet = get(sequenceNumber);
-	remove(sequenceNumber);
-	return packet;
-}
-
-<<<<<<< HEAD
-
-RtcpNackResponder::IncomingStorage::Element::Element(binary_ptr packet, long long time_ms)
-: packet(packet), time_ms(time_ms) {}
-
-RtcpNackResponder::IncomingStorage::IncomingStorage(long long maximumWaitTime_ms)
-:maximumWaitTime_ms(maximumWaitTime_ms) {
-    currentStorage = &storage1;
-    overflowStorage = &storage2;
-}
-
-optional<std::pair<uint16_t, bool>> RtcpNackResponder::IncomingStorage::getPreviousSequenceNumberWithOverflow(uint16_t sequence_number) {
-    uint16_t previous_sequence_number;
-    bool overflow = false;
-    if (previousReportedSequenceNumber.has_value()) {
-        previous_sequence_number = *previousReportedSequenceNumber;
-        if ((previous_sequence_number >> 15 == 1) && (sequence_number >> 15 == 0)) {
-            // overflow
-            overflow = true;
-        } else if (previous_sequence_number > sequence_number) {
-            return nullopt;
-        }
-    } else {
-        previous_sequence_number = sequence_number - 1;
-        previousReportedSequenceNumber = previous_sequence_number;
-        overflow = sequence_number == 0;
-    }
-    return {{previous_sequence_number, overflow}};
-}
-
-std::map<uint16_t, shared_ptr<RtcpNackResponder::IncomingStorage::Element>>::iterator RtcpNackResponder::IncomingStorage::addPacket(binary_ptr packet, uint16_t sequence_number, long long time_ms, std::map<uint16_t, shared_ptr<Element>> * used_storage) {
-    const auto element = std::make_shared<Element>(packet, time_ms);
-    const auto element_iterator = used_storage->emplace(sequence_number, element).first;
-    auto next_element_iterator = std::next(element_iterator);
-    if (used_storage == currentStorage) {
-        if (next_element_iterator == currentStorage->end()) {
-            next_element_iterator = overflowStorage->begin();
-            if (next_element_iterator != overflowStorage->end()) {
-                element->time_ms = next_element_iterator->second->time_ms;
-            }
-        } else {
-            element->time_ms = next_element_iterator->second->time_ms;
-        }
-    } else if (next_element_iterator != overflowStorage->end()) {
-        element->time_ms = next_element_iterator->second->time_ms;
-    }
-    return element_iterator;
-};
-
-uint16_t RtcpNackResponder::IncomingStorage::getPreviousReceivedSequenceNumber(std::map<uint16_t, shared_ptr<RtcpNackResponder::IncomingStorage::Element>>::iterator element_iterator, std::map<uint16_t, shared_ptr<RtcpNackResponder::IncomingStorage::Element>> * used_storage) {
-    optional<uint16_t> prev_seq_no = nullopt;
-    if (used_storage == overflowStorage) {
-        assert(!overflowStorage->empty());
-        if (element_iterator == overflowStorage->begin()) {
-            if (!currentStorage->empty()) {
-                if (currentStorage->size() > 1) {
-                    prev_seq_no = std::prev(currentStorage->end())->first;
-                } else {
-                    prev_seq_no = currentStorage->begin()->first;
-                }
-            }
-        } else {
-            prev_seq_no = std::prev(element_iterator)->first;
-        }
-    } else {
-        assert(used_storage == currentStorage);
-        assert(!currentStorage->empty());
-        if (element_iterator != currentStorage->begin()) {
-            prev_seq_no = std::prev(element_iterator)->first;
-        }
-    }
-    if (prev_seq_no.has_value()) {
-        return *prev_seq_no;
-    } else if (previousReportedSequenceNumber.has_value()) {
-        return *previousReportedSequenceNumber;
-    } else {
-        return element_iterator->first - 1;
-    }
-}
-
-optional<std::pair<uint16_t, uint16_t>> RtcpNackResponder::IncomingStorage::generateNack(uint16_t previous_recieved_sequence_number, uint16_t sequence_number) {
-    const uint16_t prev_seq_no = sequence_number - 1;
-    uint16_t counter = 0;
-    const uint16_t max_nack_packet_count = 17;
-    uint16_t offset = 0;
-    while (offset < max_nack_packet_count && uint16_t(prev_seq_no - offset) != previous_recieved_sequence_number && requestedSequenceNumbers.find(prev_seq_no - offset) != requestedSequenceNumbers.end()) {
-        offset += 1;
-    }
-    counter = offset;
-    while (counter < max_nack_packet_count && uint16_t(prev_seq_no - counter) != previous_recieved_sequence_number && requestedSequenceNumbers.find(prev_seq_no - counter) == requestedSequenceNumbers.end()) {
-        requestedSequenceNumbers.emplace(prev_seq_no - counter);
-        counter += 1;
-    }
-    if (counter > offset) {
-        const uint16_t pid = prev_seq_no - counter + 1;
-        const uint16_t blp = 0xFFFF >> (max_nack_packet_count - counter + offset);
-        return std::make_pair(pid, blp);
-    }
-    return nullopt;
-}
-
-ChainedMessagesProduct RtcpNackResponder::IncomingStorage::getIncomingPackets(long long time_ms) {
-    const auto received_packets = make_chained_messages_product();
-    if (!previousReportedSequenceNumber.has_value()) {
-        return received_packets;
-    }
-    const auto last_reported_sequence_number = *previousReportedSequenceNumber;
-
-    const auto first_element_iterator = currentStorage->begin();
-    uint16_t prevSeqNumber = last_reported_sequence_number;
-    auto curr_iterator = first_element_iterator;
-    while (curr_iterator != currentStorage->end() && (uint16_t(prevSeqNumber + 1) == curr_iterator->first || curr_iterator->second->time_ms + maximumWaitTime_ms < time_ms)) {
-        received_packets->push_back(curr_iterator->second->packet);
-        prevSeqNumber = curr_iterator->first;
-        curr_iterator = currentStorage->erase(curr_iterator);
-    }
-
-    bool swap_storage = false;
-    if (curr_iterator == currentStorage->end()) {
-        curr_iterator = overflowStorage->begin();
-        swap_storage = curr_iterator != overflowStorage->end() && (uint16_t(prevSeqNumber + 1) == curr_iterator->first || curr_iterator->second->time_ms + maximumWaitTime_ms < time_ms);
-        while (curr_iterator != overflowStorage->end() && (uint16_t(prevSeqNumber + 1) == curr_iterator->first || curr_iterator->second->time_ms + maximumWaitTime_ms < time_ms)) {
-            received_packets->push_back(curr_iterator->second->packet);
-            prevSeqNumber = curr_iterator->first;
-            curr_iterator = overflowStorage->erase(curr_iterator);
-        }
-    }
-
-    if (!received_packets->empty()) {
-        previousReportedSequenceNumber = prevSeqNumber;
-        auto first_nack_request = requestedSequenceNumbers.begin();
-        while (first_nack_request != requestedSequenceNumbers.end() && *first_nack_request <= prevSeqNumber) {
-            first_nack_request = std::next(first_nack_request);
-        }
-        requestedSequenceNumbers.erase(requestedSequenceNumbers.begin(), first_nack_request);
-    }
-
-    if (swap_storage) {
-        auto tmp = overflowStorage;
-        overflowStorage = currentStorage;
-        currentStorage = tmp;
-    }
-    return received_packets;
-}
-
-std::pair<ChainedMessagesProduct, std::optional<std::pair<uint16_t, uint16_t>>> RtcpNackResponder::IncomingStorage::store(binary_ptr packet, long long time_ms) {
-    if (!packet || packet->size() < 12) {
-        return {make_chained_messages_product(), nullopt};
-    }
-
-    const auto rtp = reinterpret_cast<RTP *>(packet->data());
-    const uint16_t sequence_number = rtp->seqNumber();
-
-    auto previous_sequence_and_overflow = getPreviousSequenceNumberWithOverflow(sequence_number);
-
-    if (!previous_sequence_and_overflow.has_value()) {
-        return {make_chained_messages_product(), nullopt};
-    }
-
-    uint16_t last_reported_sequence_number = previous_sequence_and_overflow->first;
-    bool overflow = previous_sequence_and_overflow->second;
-
-    const auto used_storage = overflow ? overflowStorage : currentStorage;
-
-    const auto element_iterator = addPacket(packet, sequence_number, time_ms, used_storage);
-
-    assert(element_iterator != used_storage->end());
-    uint16_t previous_recieved_sequence_number = getPreviousReceivedSequenceNumber(element_iterator, used_storage);
-
-    const auto nack = generateNack(previous_recieved_sequence_number, sequence_number);
-
-    const auto storage = currentStorage->empty() ? overflowStorage : currentStorage;
-    if (!storage->empty()) {
-        auto current = storage->begin();
-        if (current->second->time_ms + maximumWaitTime_ms < time_ms) {
-            last_reported_sequence_number = current->first - 1;
-            previousReportedSequenceNumber = last_reported_sequence_number;
-        }
-    }
-
-    const auto received_packets = getIncomingPackets(time_ms);
-    return {received_packets, nack};
-}
-
-RtcpNackResponder::RtcpNackResponder(unsigned maxStoredPacketCount, long long maxWaitTime)
-    : MediaHandlerElement(), outgoingStorage(std::make_shared<OutgoingStorage>(maxStoredPacketCount)),
-	incomingStorage(std::make_shared<IncomingStorage>(maxWaitTime)){}
-
-ChainedIncomingControlProduct
-RtcpNackResponder::processIncomingControlMessage(message_ptr message) {
-	auto packets = make_chained_messages_product();
-
-	size_t p = 0;
-	while (p < message->size()) {
-		auto nack = reinterpret_cast<RtcpNack *>(message->data() + p);
-		p += nack->header.header.lengthInBytes();
-		// check if rtcp is nack
-		if (nack->header.header.payloadType() != 205 || nack->header.header.reportCount() != 1) {
-			continue;
-		}
-
-		auto fieldsCount = nack->getSeqNoCount();
-
-		std::vector<uint16_t> missingSequenceNumbers{};
-		for (unsigned int i = 0; i < fieldsCount; i++) {
-			auto field = nack->parts[i];
-			auto newMissingSeqenceNumbers = field.getSequenceNumbers();
-			missingSequenceNumbers.insert(missingSequenceNumbers.end(),
-			                              newMissingSeqenceNumbers.begin(),
-			                              newMissingSeqenceNumbers.end());
-		}
-		packets->reserve(packets->size() + missingSequenceNumbers.size());
-		for (auto sequenceNumber : missingSequenceNumbers) {
-			auto optPacket = outgoingStorage->getAndRemove(sequenceNumber);
-			if (optPacket.has_value()) {
-				auto packet = optPacket.value();
-				packets->push_back(packet);
-			}
-		}
+	if (size() == 0) {
+		newest = std::make_shared<Element>(packet, sequenceNumber);
+		oldest = newest;
+	} else {
+		auto current = std::make_shared<Element>(packet, sequenceNumber);
+		newest->next = current;
+		newest = current;
 	}
 
-	if (!packets->empty()) {
-		return {message, ChainedOutgoingProduct(packets)};
-	} else {
-		return {message, nullopt};
-	}
-}
+	storage.emplace(sequenceNumber, newest);
 
-ChainedOutgoingProduct
-RtcpNackResponder::processOutgoingBinaryMessage(ChainedMessagesProduct messages,
-                                                message_ptr control) {
-	for (auto message : *messages) {
-		outgoingStorage->store(message);
-	}
-	return {messages, control};
-}
-
-
-ChainedIncomingProduct
-RtcpNackResponder::processIncomingBinaryMessage(ChainedMessagesProduct messages) {
-	const auto current_time = duration_cast<milliseconds>(system_clock::now().time_since_epoch()).count();
-    const ChainedMessagesProduct incoming = make_chained_messages_product();
-    ChainedOutgoingProduct outgoing = ChainedOutgoingProduct();
-    std::vector<std::pair<uint32_t, std::pair<uint16_t, uint16_t>>> nacks_data{};
-
-	for (auto message : *messages) {
-        if (message->size() < 12) {
-            continue;
-        }
-        const auto messageAndNack = incomingStorage->store(message, current_time);
-        const auto incomingMessage = messageAndNack.first;
-
-        std::copy(incomingMessage->begin(), incomingMessage->end(), std::back_inserter(*incoming));
-
-        const auto optNack = messageAndNack.second;
-        if (optNack) {
-            RTP * rtp = reinterpret_cast<RTP *>(message->data());
-            const auto nack = *optNack;
-            nacks_data.push_back({rtp->ssrc(), nack});
-        }
-	}
-    const ChainedMessagesProduct incoming_packets = incoming->empty() ? nullptr : incoming;
-    if (!nacks_data.empty()) {
-        const auto nack_size = RTCP_NACK::Size(1);
-        const auto msg = make_message(nacks_data.size() * nack_size, Message::Type::Control);
-        for (unsigned i = 0; i < nacks_data.size(); i += 1) {
-            const auto nack = reinterpret_cast<RTCP_NACK *>(msg->data() + nack_size * i);
-            const auto nack_data = nacks_data[i];
-            nack->parts[0].setPid(nack_data.second.first);
-            nack->parts[0].setBlp(nack_data.second.second);
-            nack->preparePacket(nack_data.first, 1);
-        }
-        return {incoming_packets, {nullptr, msg}};
-    } else {
-        return {incoming_packets};
-    }
-}
-
-=======
 	if (size() > maxSize) {
 		assert(oldest);
 		if (oldest) {
@@ -420,7 +109,6 @@
 	}
 }
 
->>>>>>> fbd8f23d
 } // namespace rtc
 
 #endif /* RTC_ENABLE_MEDIA */