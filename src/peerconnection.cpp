/**
 * Copyright (c) 2019 Paul-Louis Ageneau
 *
 * This library is free software; you can redistribute it and/or
 * modify it under the terms of the GNU Lesser General Public
 * License as published by the Free Software Foundation; either
 * version 2.1 of the License, or (at your option) any later version.
 *
 * This library is distributed in the hope that it will be useful,
 * but WITHOUT ANY WARRANTY; without even the implied warranty of
 * MERCHANTABILITY or FITNESS FOR A PARTICULAR PURPOSE.  See the GNU
 * Lesser General Public License for more details.
 *
 * You should have received a copy of the GNU Lesser General Public
 * License along with this library; if not, write to the Free Software
 * Foundation, Inc., 51 Franklin Street, Fifth Floor, Boston, MA 02110-1301 USA
 */

#include "peerconnection.hpp"
#include "certificate.hpp"
#include "include.hpp"
#include "processor.hpp"
#include "threadpool.hpp"

#include "dtlstransport.hpp"
#include "icetransport.hpp"
#include "sctptransport.hpp"

#if RTC_ENABLE_MEDIA
#include "dtlssrtptransport.hpp"
#endif

#include <iomanip>
#include <thread>

namespace rtc {

using namespace std::placeholders;

using std::shared_ptr;
using std::weak_ptr;

PeerConnection::PeerConnection() : PeerConnection(Configuration()) {}

PeerConnection::PeerConnection(const Configuration &config)
    : mConfig(config), mCertificate(make_certificate()), mProcessor(std::make_unique<Processor>()),
      mState(State::New), mGatheringState(GatheringState::New),
      mSignalingState(SignalingState::Stable), mNegotiationNeeded(false) {
	PLOG_VERBOSE << "Creating PeerConnection";

	if (config.portRangeEnd && config.portRangeBegin > config.portRangeEnd)
		throw std::invalid_argument("Invalid port range");
}

PeerConnection::~PeerConnection() {
	PLOG_VERBOSE << "Destroying PeerConnection";
	close();
	mProcessor->join();
}

void PeerConnection::close() {
	PLOG_VERBOSE << "Closing PeerConnection";

	mNegotiationNeeded = false;

	// Close data channels asynchronously
	mProcessor->enqueue(std::bind(&PeerConnection::closeDataChannels, this));

	closeTransports();
}

const Configuration *PeerConnection::config() const { return &mConfig; }

PeerConnection::State PeerConnection::state() const { return mState; }

PeerConnection::GatheringState PeerConnection::gatheringState() const { return mGatheringState; }

PeerConnection::SignalingState PeerConnection::signalingState() const { return mSignalingState; }

std::optional<Description> PeerConnection::localDescription() const {
	std::lock_guard lock(mLocalDescriptionMutex);
	return mLocalDescription;
}

std::optional<Description> PeerConnection::remoteDescription() const {
	std::lock_guard lock(mRemoteDescriptionMutex);
	return mRemoteDescription;
}

bool PeerConnection::hasLocalDescription() const {
	std::lock_guard lock(mLocalDescriptionMutex);
	return bool(mLocalDescription);
}

bool PeerConnection::hasRemoteDescription() const {
	std::lock_guard lock(mRemoteDescriptionMutex);
	return bool(mRemoteDescription);
}

bool PeerConnection::hasMedia() const {
	auto local = localDescription();
	return local && local->hasAudioOrVideo();
}

void PeerConnection::setLocalDescription(Description::Type type) {
	PLOG_VERBOSE << "Setting local description, type=" << Description::typeToString(type);


	SignalingState signalingState = mSignalingState.load();
	if (type == Description::Type::Rollback) {
		if (signalingState == SignalingState::HaveLocalOffer ||
		    signalingState == SignalingState::HaveLocalPranswer) {
			PLOG_DEBUG << "Rolling back pending local description";

			std::unique_lock lock(mLocalDescriptionMutex);
			if (mCurrentLocalDescription) {
				std::vector<Candidate> existingCandidates;
				if (mLocalDescription)
					existingCandidates = mLocalDescription->extractCandidates();

				mLocalDescription.emplace(std::move(*mCurrentLocalDescription));
				mLocalDescription->addCandidates(std::move(existingCandidates));
				mCurrentLocalDescription.reset();
			}
			lock.unlock();

			changeSignalingState(SignalingState::Stable);
		}
		return;
	}

	// Guess the description type if unspecified
	if (type == Description::Type::Unspec) {
		if (mSignalingState == SignalingState::HaveRemoteOffer)
			type = Description::Type::Answer;
		else
			type = Description::Type::Offer;
	}

	// Only a local offer resets the negotiation needed flag
	if (type == Description::Type::Offer && !mNegotiationNeeded.exchange(false)) {
		PLOG_DEBUG << "No negotiation needed";
		return;
	}

	// Get the new signaling state
	SignalingState newSignalingState;
	switch (signalingState) {
	case SignalingState::Stable:
		if (type != Description::Type::Offer) {
			std::ostringstream oss;
			oss << "Unexpected local desciption type " << type << " in signaling state "
			    << signalingState;
			throw std::logic_error(oss.str());
		}
		newSignalingState = SignalingState::HaveLocalOffer;
		break;

	case SignalingState::HaveRemoteOffer:
	case SignalingState::HaveLocalPranswer:
		if (type != Description::Type::Answer && type != Description::Type::Pranswer) {
			std::ostringstream oss;
			oss << "Unexpected local description type " << type
			    << " description in signaling state " << signalingState;
			throw std::logic_error(oss.str());
		}
		newSignalingState = SignalingState::Stable;
		break;

	default: {
		std::ostringstream oss;
		oss << "Unexpected local description in signaling state " << signalingState << ", ignoring";
		LOG_WARNING << oss.str();
		return;
	}
	}

	auto iceTransport = std::atomic_load(&mIceTransport);
	if (!iceTransport) {
		// RFC 5763: The endpoint that is the offerer MUST use the setup attribute value of
		// setup:actpass.
		// See https://tools.ietf.org/html/rfc5763#section-5
		iceTransport = initIceTransport(Description::Role::ActPass);
	}

	Description localDescription = iceTransport->getLocalDescription(type);
	processLocalDescription(std::move(localDescription));

	changeSignalingState(newSignalingState);

	if (mGatheringState == GatheringState::New)
		iceTransport->gatherLocalCandidates();
}

void PeerConnection::setRemoteDescription(Description description) {
	PLOG_VERBOSE << "Setting remote description: " << string(description);

	if (description.type() == Description::Type::Rollback) {
		// This is mostly useless because we accept any offer
		PLOG_VERBOSE << "Rolling back pending remote description";
		changeSignalingState(SignalingState::Stable);
		return;
	}

	validateRemoteDescription(description);

	// Get the new signaling state
	SignalingState signalingState = mSignalingState.load();
	SignalingState newSignalingState;
	switch (signalingState) {
	case SignalingState::Stable:
		description.hintType(Description::Type::Offer);
		if (description.type() != Description::Type::Offer) {
			std::ostringstream oss;
			oss << "Unexpected remote " << description.type() << " description in signaling state "
			    << signalingState;
			throw std::logic_error(oss.str());
		}
		newSignalingState = SignalingState::HaveRemoteOffer;
		break;

	case SignalingState::HaveLocalOffer:
		description.hintType(Description::Type::Answer);
		if (description.type() == Description::Type::Offer) {
			// The ICE agent will automatically initiate a rollback when a peer that had previously
			// created an offer receives an offer from the remote peer
			setLocalDescription(Description::Type::Rollback);
			newSignalingState = SignalingState::HaveRemoteOffer;
			break;
		}
		if (description.type() != Description::Type::Answer &&
		    description.type() != Description::Type::Pranswer) {
			std::ostringstream oss;
			oss << "Unexpected remote " << description.type() << " description in signaling state "
			    << signalingState;
			throw std::logic_error(oss.str());
		}
		newSignalingState = SignalingState::Stable;
		break;

	case SignalingState::HaveRemotePranswer:
		description.hintType(Description::Type::Answer);
		if (description.type() != Description::Type::Answer &&
		    description.type() != Description::Type::Pranswer) {
			std::ostringstream oss;
			oss << "Unexpected remote " << description.type() << " description in signaling state "
			    << signalingState;
			throw std::logic_error(oss.str());
		}
		newSignalingState = SignalingState::Stable;
		break;

	default: {
		std::ostringstream oss;
		oss << "Unexpected remote description in signaling state " << signalingState;
		throw std::logic_error(oss.str());
	}
	}

	// Candidates will be added at the end, extract them for now
	auto remoteCandidates = description.extractCandidates();
	auto type = description.type();

	auto iceTransport = std::atomic_load(&mIceTransport);
	if (!iceTransport)
		iceTransport = initIceTransport(Description::Role::ActPass);

	iceTransport->setRemoteDescription(description);
	processRemoteDescription(std::move(description));

	changeSignalingState(newSignalingState);

	if (type == Description::Type::Offer) {
		// This is an offer, we need to answer
		setLocalDescription(Description::Type::Answer);
	} else {
		// This is an answer
		auto sctpTransport = std::atomic_load(&mSctpTransport);
		if (!sctpTransport && iceTransport->role() == Description::Role::Active) {
			// Since we assumed passive role during DataChannel creation, we need to shift the
			// stream numbers by one to shift them from odd to even.
			std::unique_lock lock(mDataChannelsMutex); // we are going to swap the container
			decltype(mDataChannels) newDataChannels;
			auto it = mDataChannels.begin();
			while (it != mDataChannels.end()) {
				auto channel = it->second.lock();
				if (channel->stream() % 2 == 1)
					channel->mStream -= 1;
				newDataChannels.emplace(channel->stream(), channel);
				++it;
			}
			std::swap(mDataChannels, newDataChannels);
		}
	}

	for (const auto &candidate : remoteCandidates)
		addRemoteCandidate(candidate);
}

void PeerConnection::addRemoteCandidate(Candidate candidate) {
	PLOG_VERBOSE << "Adding remote candidate: " << string(candidate);
	processRemoteCandidate(std::move(candidate));
}

std::optional<string> PeerConnection::localAddress() const {
	auto iceTransport = std::atomic_load(&mIceTransport);
	return iceTransport ? iceTransport->getLocalAddress() : nullopt;
}

std::optional<string> PeerConnection::remoteAddress() const {
	auto iceTransport = std::atomic_load(&mIceTransport);
	return iceTransport ? iceTransport->getRemoteAddress() : nullopt;
}

shared_ptr<DataChannel> PeerConnection::addDataChannel(string label, string protocol,
                                                       Reliability reliability) {
	// RFC 5763: The answerer MUST use either a setup attribute value of setup:active or
	// setup:passive. [...] Thus, setup:active is RECOMMENDED.
	// See https://tools.ietf.org/html/rfc5763#section-5
	// Therefore, we assume passive role when we are the offerer.
	auto iceTransport = std::atomic_load(&mIceTransport);
	auto role = iceTransport ? iceTransport->role() : Description::Role::Passive;

	auto channel =
	    emplaceDataChannel(role, std::move(label), std::move(protocol), std::move(reliability));

	if (auto transport = std::atomic_load(&mSctpTransport))
		if (transport->state() == SctpTransport::State::Connected)
			channel->open(transport);

	// Renegotiation is needed iff the current local description does not have application
	std::lock_guard lock(mLocalDescriptionMutex);
	if (!mLocalDescription || !mLocalDescription->hasApplication())
		mNegotiationNeeded = true;

	return channel;
}

shared_ptr<DataChannel> PeerConnection::createDataChannel(string label, string protocol,
                                                          Reliability reliability) {
	auto channel = addDataChannel(label, protocol, reliability);
	setLocalDescription();
	return channel;
}

void PeerConnection::onDataChannel(
    std::function<void(shared_ptr<DataChannel> dataChannel)> callback) {
	mDataChannelCallback = callback;
}

void PeerConnection::onLocalDescription(std::function<void(Description description)> callback) {
	mLocalDescriptionCallback = callback;
}

void PeerConnection::onLocalCandidate(std::function<void(Candidate candidate)> callback) {
	mLocalCandidateCallback = callback;
}

void PeerConnection::onStateChange(std::function<void(State state)> callback) {
	mStateChangeCallback = callback;
}

void PeerConnection::onGatheringStateChange(std::function<void(GatheringState state)> callback) {
	mGatheringStateChangeCallback = callback;
}

void PeerConnection::onSignalingStateChange(std::function<void(SignalingState state)> callback) {
	mSignalingStateChangeCallback = callback;
}

std::shared_ptr<Track> PeerConnection::addTrack(Description::Media description) {
<<<<<<< HEAD

	if (auto it = mTracks.find(description.mid()); it != mTracks.end())
		if (auto track = it->second.lock())
			return track;

=======
>>>>>>> a88c2dd1
#if !RTC_ENABLE_MEDIA
	if (mTracks.empty()) {
		PLOG_WARNING << "Tracks will be inative (not compiled with SRTP support)";
	}
#endif
<<<<<<< HEAD
	auto track = std::make_shared<Track>(std::move(description));
	mTracks.emplace(std::make_pair(track->mid(), track));
    mTrackLines.emplace_back(track);
=======
>>>>>>> a88c2dd1

	std::shared_ptr<Track> track;
	if (auto it = mTracks.find(description.mid()); it != mTracks.end())
		if (track = it->second.lock(); track)
			track->setDescription(std::move(description));

	if (!track) {
		track = std::make_shared<Track>(std::move(description));
		mTracks.emplace(std::make_pair(track->mid(), track));
	}

	// Renegotiation is needed for the new or updated track
	mNegotiationNeeded = true;

	return track;
}

void PeerConnection::onTrack(std::function<void(std::shared_ptr<Track>)> callback) {
	mTrackCallback = callback;
}

shared_ptr<IceTransport> PeerConnection::initIceTransport(Description::Role role) {
	PLOG_VERBOSE << "Starting ICE transport";
	try {
		if (auto transport = std::atomic_load(&mIceTransport))
			return transport;

		auto transport = std::make_shared<IceTransport>(
		    mConfig, role, weak_bind(&PeerConnection::processLocalCandidate, this, _1),
		    [this, weak_this = weak_from_this()](IceTransport::State state) {
			    auto shared_this = weak_this.lock();
			    if (!shared_this)
				    return;
			    switch (state) {
			    case IceTransport::State::Connecting:
				    changeState(State::Connecting);
				    break;
			    case IceTransport::State::Failed:
				    changeState(State::Failed);
				    break;
			    case IceTransport::State::Connected:
				    initDtlsTransport();
				    break;
			    case IceTransport::State::Disconnected:
				    changeState(State::Disconnected);
				    break;
			    default:
				    // Ignore
				    break;
			    }
		    },
		    [this, weak_this = weak_from_this()](IceTransport::GatheringState state) {
			    auto shared_this = weak_this.lock();
			    if (!shared_this)
				    return;
			    switch (state) {
			    case IceTransport::GatheringState::InProgress:
				    changeGatheringState(GatheringState::InProgress);
				    break;
			    case IceTransport::GatheringState::Complete:
				    endLocalCandidates();
				    changeGatheringState(GatheringState::Complete);
				    break;
			    default:
				    // Ignore
				    break;
			    }
		    });

		std::atomic_store(&mIceTransport, transport);
		if (mState == State::Closed) {
			mIceTransport.reset();
			throw std::runtime_error("Connection is closed");
		}
		transport->start();
		return transport;

	} catch (const std::exception &e) {
		PLOG_ERROR << e.what();
		changeState(State::Failed);
		throw std::runtime_error("ICE transport initialization failed");
	}
}

shared_ptr<DtlsTransport> PeerConnection::initDtlsTransport() {
	PLOG_VERBOSE << "Starting DTLS transport";
	try {
		if (auto transport = std::atomic_load(&mDtlsTransport))
			return transport;

		auto certificate = mCertificate.get();
		auto lower = std::atomic_load(&mIceTransport);
		auto verifierCallback = weak_bind(&PeerConnection::checkFingerprint, this, _1);
		auto stateChangeCallback = [this,
		                            weak_this = weak_from_this()](DtlsTransport::State state) {
			auto shared_this = weak_this.lock();
			if (!shared_this)
				return;

			switch (state) {
			case DtlsTransport::State::Connected:
				if (auto remote = remoteDescription(); remote && remote->hasApplication())
					initSctpTransport();
				else
					changeState(State::Connected);

				mProcessor->enqueue(std::bind(&PeerConnection::openTracks, this));
				break;
			case DtlsTransport::State::Failed:
				changeState(State::Failed);
				break;
			case DtlsTransport::State::Disconnected:
				changeState(State::Disconnected);
				break;
			default:
				// Ignore
				break;
			}
		};

		shared_ptr<DtlsTransport> transport;
		if (hasMedia()) {
#if RTC_ENABLE_MEDIA
			PLOG_INFO << "This connection requires media support";

			// DTLS-SRTP
			transport = std::make_shared<DtlsSrtpTransport>(
			    lower, certificate, verifierCallback,
			    std::bind(&PeerConnection::forwardMedia, this, _1), stateChangeCallback);
#else
			PLOG_WARNING << "Ignoring media support (not compiled with SRTP support)";
#endif
		}

		if (!transport) {
			// DTLS only
			transport = std::make_shared<DtlsTransport>(lower, certificate, verifierCallback,
			                                            stateChangeCallback);
		}

		std::atomic_store(&mDtlsTransport, transport);
		if (mState == State::Closed) {
			mDtlsTransport.reset();
			throw std::runtime_error("Connection is closed");
		}
		transport->start();
		return transport;

	} catch (const std::exception &e) {
		PLOG_ERROR << e.what();
		changeState(State::Failed);
		throw std::runtime_error("DTLS transport initialization failed");
	}
}

shared_ptr<SctpTransport> PeerConnection::initSctpTransport() {
	PLOG_VERBOSE << "Starting SCTP transport";
	try {
		if (auto transport = std::atomic_load(&mSctpTransport))
			return transport;

		auto remote = remoteDescription();
		if (!remote || !remote->application())
			throw std::logic_error("Starting SCTP transport without application description");

		uint16_t sctpPort = remote->application()->sctpPort().value_or(DEFAULT_SCTP_PORT);
		auto lower = std::atomic_load(&mDtlsTransport);
		auto transport = std::make_shared<SctpTransport>(
		    lower, sctpPort, weak_bind(&PeerConnection::forwardMessage, this, _1),
		    weak_bind(&PeerConnection::forwardBufferedAmount, this, _1, _2),
		    [this, weak_this = weak_from_this()](SctpTransport::State state) {
			    auto shared_this = weak_this.lock();
			    if (!shared_this)
				    return;
			    switch (state) {
			    case SctpTransport::State::Connected:
				    changeState(State::Connected);
				    mProcessor->enqueue(std::bind(&PeerConnection::openDataChannels, this));
				    break;
			    case SctpTransport::State::Failed:
				    LOG_WARNING << "SCTP transport failed";
				    changeState(State::Failed);
				    mProcessor->enqueue(std::bind(&PeerConnection::remoteCloseDataChannels, this));
				    break;
			    case SctpTransport::State::Disconnected:
				    changeState(State::Disconnected);
				    mProcessor->enqueue(std::bind(&PeerConnection::remoteCloseDataChannels, this));
				    break;
			    default:
				    // Ignore
				    break;
			    }
		    });

		std::atomic_store(&mSctpTransport, transport);
		if (mState == State::Closed) {
			mSctpTransport.reset();
			throw std::runtime_error("Connection is closed");
		}
		transport->start();
		return transport;

	} catch (const std::exception &e) {
		PLOG_ERROR << e.what();
		changeState(State::Failed);
		throw std::runtime_error("SCTP transport initialization failed");
	}
}

void PeerConnection::closeTransports() {
	PLOG_VERBOSE << "Closing transports";

	// Change state to sink state Closed
	if (!changeState(State::Closed))
		return; // already closed

	// Reset callbacks now that state is changed
	resetCallbacks();

	// Initiate transport stop on the processor after closing the data channels
	mProcessor->enqueue([this]() {
		// Pass the pointers to a thread
		auto sctp = std::atomic_exchange(&mSctpTransport, decltype(mSctpTransport)(nullptr));
		auto dtls = std::atomic_exchange(&mDtlsTransport, decltype(mDtlsTransport)(nullptr));
		auto ice = std::atomic_exchange(&mIceTransport, decltype(mIceTransport)(nullptr));
		ThreadPool::Instance().enqueue([sctp, dtls, ice]() mutable {
			if (sctp)
				sctp->stop();
			if (dtls)
				dtls->stop();
			if (ice)
				ice->stop();

			sctp.reset();
			dtls.reset();
			ice.reset();
		});
	});
}

void PeerConnection::endLocalCandidates() {
	std::lock_guard lock(mLocalDescriptionMutex);
	if (mLocalDescription)
		mLocalDescription->endCandidates();
}

bool PeerConnection::checkFingerprint(const std::string &fingerprint) const {
	std::lock_guard lock(mRemoteDescriptionMutex);
	if (auto expectedFingerprint =
	        mRemoteDescription ? mRemoteDescription->fingerprint() : nullopt) {
		return *expectedFingerprint == fingerprint;
	}
	return false;
}

void PeerConnection::forwardMessage(message_ptr message) {
	if (!message) {
		remoteCloseDataChannels();
		return;
	}

	auto channel = findDataChannel(uint16_t(message->stream));
	if (!channel) {
		auto iceTransport = std::atomic_load(&mIceTransport);
		auto sctpTransport = std::atomic_load(&mSctpTransport);
		if (!iceTransport || !sctpTransport)
			return;

		const byte dataChannelOpenMessage{0x03};
		unsigned int remoteParity = (iceTransport->role() == Description::Role::Active) ? 1 : 0;
		if (message->type == Message::Control && *message->data() == dataChannelOpenMessage &&
		    message->stream % 2 == remoteParity) {

			channel =
			    std::make_shared<DataChannel>(shared_from_this(), sctpTransport, message->stream);
			channel->onOpen(weak_bind(&PeerConnection::triggerDataChannel, this,
			                          weak_ptr<DataChannel>{channel}));
			mDataChannels.insert(std::make_pair(message->stream, channel));
		} else {
			// Invalid, close the DataChannel
			sctpTransport->closeStream(message->stream);
			return;
		}
	}

	channel->incoming(message);
}

void PeerConnection::forwardMedia(message_ptr message) {
	if (!message)
		return;


	// Browsers like to compound their packets with a random SSRC.
	// we have to do this monstrosity to distribute the report blocks
    std::optional<string> mid;
    if (message->type == Message::Control) {
        unsigned int offset = 0;
        std::vector<SSRC> ssrcsFound;
        bool hasFound = false;

        while ((sizeof(rtc::RTCP_HEADER) + offset) < message->size()) {
            auto header = (rtc::RTCP_HEADER *) (message->data() + offset);
            if (header->lengthInBytes() > message->size() - offset) {
                PLOG_WARNING << "Packet was truncated";
                break;
            } else {
                if (header->payloadType() == 205 || header->payloadType() == 206) {
                     auto rtcpfb = (RTCP_FB_HEADER*) header;
                     auto ssrc = rtcpfb->getPacketSenderSSRC();
                    mid = getMidFromSSRC(ssrc);
                    if (mid.has_value() && std::find(ssrcsFound.begin(), ssrcsFound.end(), ssrc) == ssrcsFound.end()) {
                        hasFound = true;
                        std::shared_lock lock(mTracksMutex); // read-only
                        if (auto it = mTracks.find(*mid); it != mTracks.end()) {
                            if (auto track = it->second.lock()) {
                                track->incoming(message);
                            }
                        }
                        ssrcsFound.emplace_back(ssrc);
                    }

                    ssrc = rtcpfb->getMediaSourceSSRC();
                    mid = getMidFromSSRC(ssrc);
                    if (mid.has_value() && std::find(ssrcsFound.begin(), ssrcsFound.end(), ssrc) == ssrcsFound.end()) {
                        hasFound = true;
                        std::shared_lock lock(mTracksMutex); // read-only
                        if (auto it = mTracks.find(*mid); it != mTracks.end()) {
                            if (auto track = it->second.lock()) {
                                track->incoming(message);
                            }
                        }
                        ssrcsFound.emplace_back(ssrc);
                    }
                }else if (header->payloadType() == 200 || header->payloadType() == 201) {
                    auto rtcpsr = (RTCP_SR*) header;
                    auto ssrc = rtcpsr->senderSSRC();
                    mid = getMidFromSSRC(ssrc);
                    if (mid.has_value() && std::find(ssrcsFound.begin(), ssrcsFound.end(), ssrc) == ssrcsFound.end()) {
                        hasFound = true;
                        std::shared_lock lock(mTracksMutex); // read-only
                        if (auto it = mTracks.find(*mid); it != mTracks.end()) {
                            if (auto track = it->second.lock()) {
                                track->incoming(message);
                            }
                        }
                        ssrcsFound.emplace_back(ssrc);
                    }
                    for (int i = 0; i < rtcpsr->header.reportCount(); i++) {
                        auto block = rtcpsr->getReportBlock(i);
                        ssrc = block->getSSRC();
                        mid = getMidFromSSRC(ssrc);
                        if (mid.has_value() && std::find(ssrcsFound.begin(), ssrcsFound.end(), ssrc) == ssrcsFound.end()) {
                            hasFound = true;
                            std::shared_lock lock(mTracksMutex); // read-only
                            if (auto it = mTracks.find(*mid); it != mTracks.end()) {
                                if (auto track = it->second.lock()) {
                                    track->incoming(message);
                                }
                            }
                            ssrcsFound.emplace_back(ssrc);
                        }
                    }
                }else {
		    // This warning is commonly thrown with SDES PT=202
                    // PLOG_WARNING << "Unknown packet type: " << (int) header->payloadType();
                }
            }
            offset += header->lengthInBytes();
        }

        if (hasFound)
            return;
    }

    unsigned int ssrc = message->stream;
    mid = getMidFromSSRC(ssrc);

	if (!mid) {
	    /* TODO
	     *   So the problem is that when stop sending streams, we stop getting report blocks for those streams
	     *   Therefore when we get compound RTCP packets, they are empty, and we can't forward them.
	     *   Therefore, it is expected that we don't know where to forward packets.
	     *   Is this ideal? No! Do I know how to fix it? No!
	     */
		//PLOG_WARNING << "Track not found for SSRC " << ssrc << ", dropping";
		return;
	}

	std::shared_lock lock(mTracksMutex); // read-only
	if (auto it = mTracks.find(*mid); it != mTracks.end())
		if (auto track = it->second.lock())
			track->incoming(message);
}

std::optional<std::string> PeerConnection::getMidFromSSRC(SSRC ssrc) {
    if (auto it = mMidFromSssrc.find(ssrc); it != mMidFromSssrc.end()) {
        return it->second;
    } else {
        std::lock_guard lock(mLocalDescriptionMutex);
        if (!mLocalDescription)
            return nullopt;

        for (unsigned int i = 0; i < mRemoteDescription->mediaCount(); ++i) {
            if (auto found = std::visit(
                    rtc::overloaded{[&](Description::Application *) -> std::optional<string> {
                        return std::nullopt;
                    },
                                    [&](Description::Media *media) -> std::optional<string> {
                                        return media->hasSSRC(ssrc)
                                               ? std::make_optional(media->mid())
                                               : nullopt;
                                    }},
                    mRemoteDescription->media(i))) {

                mMidFromSssrc.emplace(ssrc, *found);
                return *found;
            }
        }

        for (unsigned int i = 0; i < mLocalDescription->mediaCount(); ++i) {
            if (auto found = std::visit(
                    rtc::overloaded{[&](Description::Application *) -> std::optional<string> {
                        return std::nullopt;
                    },
                                    [&](Description::Media *media) -> std::optional<string> {
                                        return media->hasSSRC(ssrc)
                                               ? std::make_optional(media->mid())
                                               : nullopt;
                                    }},
                    mLocalDescription->media(i))) {

                mMidFromSssrc.emplace(ssrc, *found);
                return *found;
            }
        }
    }
    return nullopt;
}

void PeerConnection::forwardBufferedAmount(uint16_t stream, size_t amount) {
	if (auto channel = findDataChannel(stream))
		channel->triggerBufferedAmount(amount);
}

shared_ptr<DataChannel> PeerConnection::emplaceDataChannel(Description::Role role, string label,
                                                           string protocol,
                                                           Reliability reliability) {
	// The active side must use streams with even identifiers, whereas the passive side must use
	// streams with odd identifiers.
	// See https://tools.ietf.org/html/draft-ietf-rtcweb-data-protocol-09#section-6
	std::unique_lock lock(mDataChannelsMutex); // we are going to emplace
	unsigned int stream = (role == Description::Role::Active) ? 0 : 1;
	while (mDataChannels.find(stream) != mDataChannels.end()) {
		stream += 2;
		if (stream >= 65535)
			throw std::runtime_error("Too many DataChannels");
	}
	auto channel = std::make_shared<DataChannel>(shared_from_this(), stream, std::move(label),
	                                             std::move(protocol), std::move(reliability));
	mDataChannels.emplace(std::make_pair(stream, channel));
	return channel;
}

shared_ptr<DataChannel> PeerConnection::findDataChannel(uint16_t stream) {
	std::shared_lock lock(mDataChannelsMutex); // read-only
	if (auto it = mDataChannels.find(stream); it != mDataChannels.end())
		if (auto channel = it->second.lock())
			return channel;

	return nullptr;
}

void PeerConnection::iterateDataChannels(
    std::function<void(shared_ptr<DataChannel> channel)> func) {
	// Iterate
	{
		std::shared_lock lock(mDataChannelsMutex); // read-only
		auto it = mDataChannels.begin();
		while (it != mDataChannels.end()) {
			auto channel = it->second.lock();
			if (channel && !channel->isClosed())
				func(channel);

			++it;
		}
	}

	// Cleanup
	{
		std::unique_lock lock(mDataChannelsMutex); // we are going to erase
		auto it = mDataChannels.begin();
		while (it != mDataChannels.end()) {
			if (!it->second.lock()) {
				it = mDataChannels.erase(it);
				continue;
			}

			++it;
		}
	}
}

void PeerConnection::openDataChannels() {
	if (auto transport = std::atomic_load(&mSctpTransport))
		iterateDataChannels([&](shared_ptr<DataChannel> channel) { channel->open(transport); });
}

void PeerConnection::closeDataChannels() {
	iterateDataChannels([&](shared_ptr<DataChannel> channel) { channel->close(); });
}

void PeerConnection::remoteCloseDataChannels() {
	iterateDataChannels([&](shared_ptr<DataChannel> channel) { channel->remoteClose(); });
}

void PeerConnection::incomingTrack(Description::Media description) {
	std::unique_lock lock(mTracksMutex); // we are going to emplace
#if !RTC_ENABLE_MEDIA
	if (mTracks.empty()) {
		PLOG_WARNING << "Tracks will be inative (not compiled with SRTP support)";
	}
#endif
	if (mTracks.find(description.mid()) == mTracks.end()) {
		auto track = std::make_shared<Track>(std::move(description));
		mTracks.emplace(std::make_pair(track->mid(), track));
		triggerTrack(std::move(track));
	}
}

void PeerConnection::openTracks() {
#if RTC_ENABLE_MEDIA
	if (auto transport = std::atomic_load(&mDtlsTransport)) {
		auto srtpTransport = std::reinterpret_pointer_cast<DtlsSrtpTransport>(transport);
		std::shared_lock lock(mTracksMutex); // read-only
		for (auto it = mTracks.begin(); it != mTracks.end(); ++it)
			if (auto track = it->second.lock())
				if (!track->isOpen())
					track->open(srtpTransport);
	}
#endif
}

void PeerConnection::validateRemoteDescription(const Description &description) {
	if (!description.iceUfrag())
		throw std::invalid_argument("Remote description has no ICE user fragment");

	if (!description.icePwd())
		throw std::invalid_argument("Remote description has no ICE password");

	if (!description.fingerprint())
		throw std::invalid_argument("Remote description has no fingerprint");

	if (description.mediaCount() == 0)
		throw std::invalid_argument("Remote description has no media line");

	int activeMediaCount = 0;
	for (size_t i = 0; i < description.mediaCount(); ++i)
		std::visit(rtc::overloaded{[&](const Description::Application *) { ++activeMediaCount; },
		                           [&](const Description::Media *media) {
			                           if (media->direction() != Description::Direction::Inactive)
				                           ++activeMediaCount;
		                           }},
		           description.media(i));

	if (activeMediaCount == 0)
		throw std::invalid_argument("Remote description has no active media");

	if (auto local = localDescription(); local && local->iceUfrag() && local->icePwd())
		if (*description.iceUfrag() == *local->iceUfrag() &&
		    *description.icePwd() == *local->icePwd())
			throw std::logic_error("Got the local description as remote description");

	PLOG_VERBOSE << "Remote description looks valid";
}

void PeerConnection::processLocalDescription(Description description) {
<<<<<<< HEAD
	if (mSignalingState == SignalingState::HaveRemoteOffer) {
        if (auto remote = remoteDescription()) {
            // Reciprocate remote description
            for (unsigned int i = 0; i < remote->mediaCount(); ++i)
                std::visit( // reciprocate each media
                        rtc::overloaded{
                                [&](Description::Application *app) {
                                    auto reciprocated = app->reciprocate();
                                    reciprocated.hintSctpPort(DEFAULT_SCTP_PORT);
                                    reciprocated.setMaxMessageSize(LOCAL_MAX_MESSAGE_SIZE);

                                    PLOG_DEBUG << "Reciprocating application in local description, mid=\""
                                               << reciprocated.mid() << "\"";

                                    description.addMedia(std::move(reciprocated));
                                },
                                [&](Description::Media *media) {
                                    auto reciprocated = media->reciprocate();
=======
	if (auto remote = remoteDescription()) {
		// Reciprocate remote description
		for (int i = 0; i < remote->mediaCount(); ++i)
			std::visit( // reciprocate each media
			    rtc::overloaded{
			        [&](Description::Application *remoteApp) {
				        std::shared_lock lock(mDataChannelsMutex);
				        if (!mDataChannels.empty()) {
					        // Prefer local description
					        Description::Application app(remoteApp->mid());
					        app.setSctpPort(DEFAULT_SCTP_PORT);
					        app.setMaxMessageSize(LOCAL_MAX_MESSAGE_SIZE);

					        PLOG_DEBUG << "Adding application to local description, mid=\""
					                   << app.mid() << "\"";

					        description.addMedia(std::move(app));
					        return;
				        }

				        auto reciprocated = remoteApp->reciprocate();
				        reciprocated.hintSctpPort(DEFAULT_SCTP_PORT);
				        reciprocated.setMaxMessageSize(LOCAL_MAX_MESSAGE_SIZE);

				        PLOG_DEBUG << "Reciprocating application in local description, mid=\""
				                   << reciprocated.mid() << "\"";

				        description.addMedia(std::move(reciprocated));
			        },
			        [&](Description::Media *remoteMedia) {
				        std::shared_lock lock(mTracksMutex);
				        if (auto it = mTracks.find(remoteMedia->mid()); it != mTracks.end()) {
					        // Prefer local description
					        if (auto track = it->second.lock()) {
						        auto media = track->description();
#if !RTC_ENABLE_MEDIA
						        // No media support, mark as inactive
						        media.setDirection(Description::Direction::Inactive);
#endif
						        PLOG_DEBUG
						            << "Adding media to local description, mid=\"" << media.mid()
						            << "\", active=" << std::boolalpha
						            << (media.direction() != Description::Direction::Inactive);

						        description.addMedia(std::move(media));
					        } else {
						        auto reciprocated = remoteMedia->reciprocate();
						        reciprocated.setDirection(Description::Direction::Inactive);

						        PLOG_DEBUG << "Adding inactive media to local description, mid=\""
						                   << reciprocated.mid() << "\"";

						        description.addMedia(std::move(reciprocated));
					        }
					        return;
				        }

				        auto reciprocated = remoteMedia->reciprocate();
>>>>>>> a88c2dd1
#if !RTC_ENABLE_MEDIA
                                    // No media support, mark as inactive
                                    reciprocated.setDirection(Description::Direction::Inactive);
#endif
                                    incomingTrack(reciprocated);

                                    PLOG_DEBUG
                                                << "Reciprocating media in local description, mid=\""
                                                << reciprocated.mid() << "\", active=" << std::boolalpha
                                                << (reciprocated.direction() != Description::Direction::Inactive);

                                    description.addMedia(std::move(reciprocated));
                                },
                        },
                        remote->media(i));
        }
    }

	if (description.type() == Description::Type::Offer) {
		// This is an offer, add locally created data channels and tracks
		// Add application for data channels
		if (!description.hasApplication()) {
			std::shared_lock lock(mDataChannelsMutex);
			if (!mDataChannels.empty()) {
				Description::Application app("data");
				app.setSctpPort(DEFAULT_SCTP_PORT);
				app.setMaxMessageSize(LOCAL_MAX_MESSAGE_SIZE);

				PLOG_DEBUG << "Adding application to local description, mid=\"" << app.mid()
				           << "\"";

				description.addMedia(std::move(app));
			}
		}

		// Add media for local tracks

		std::shared_lock lock(mTracksMutex);
        for (auto it = mTrackLines.begin(); it != mTrackLines.end(); ++it) {
            if (auto track = it->lock()) {
                if (description.hasMid(track->mid()))
                    continue;

                auto media = track->description();
#if !RTC_ENABLE_MEDIA
                // No media support, mark as inactive
                media.setDirection(Description::Direction::Inactive);
#endif
                PLOG_DEBUG << "Adding media to local description, mid=\"" << media.mid()
                           << "\", active=" << std::boolalpha
                           << (media.direction() != Description::Direction::Inactive);

                description.addMedia(std::move(media));
            }
        }
	}

	// Set local fingerprint (wait for certificate if necessary)
	description.setFingerprint(mCertificate.get()->fingerprint());

	{
		// Set as local description
		std::lock_guard lock(mLocalDescriptionMutex);

		std::vector<Candidate> existingCandidates;
		if (mLocalDescription) {
			existingCandidates = mLocalDescription->extractCandidates();
			mCurrentLocalDescription.emplace(std::move(*mLocalDescription));
		}

		mLocalDescription.emplace(std::move(description));
		mLocalDescription->addCandidates(std::move(existingCandidates));
	}

	mProcessor->enqueue([this, description = *mLocalDescription]() {
		PLOG_VERBOSE << "Issuing local description: " << description;
		mLocalDescriptionCallback(std::move(description));
	});

	// Reciprocated tracks might need to be open
	if (auto dtlsTransport = std::atomic_load(&mDtlsTransport);
	    dtlsTransport && dtlsTransport->state() == Transport::State::Connected)
		mProcessor->enqueue(std::bind(&PeerConnection::openTracks, this));
}

void PeerConnection::processLocalCandidate(Candidate candidate) {
	std::lock_guard lock(mLocalDescriptionMutex);
	if (!mLocalDescription)
		throw std::logic_error("Got a local candidate without local description");

	candidate.resolve(Candidate::ResolveMode::Simple); // for proper SDP generation later
	mLocalDescription->addCandidate(candidate);

	mProcessor->enqueue([this, candidate = std::move(candidate)]() {
		PLOG_VERBOSE << "Issuing local candidate: " << candidate;
		mLocalCandidateCallback(std::move(candidate));
	});
}

void PeerConnection::processRemoteDescription(Description description) {
	{
		// Set as remote description
		std::lock_guard lock(mRemoteDescriptionMutex);

		std::vector<Candidate> existingCandidates;
		if (mRemoteDescription)
			existingCandidates = mRemoteDescription->extractCandidates();

		mRemoteDescription.emplace(std::move(description));
		mRemoteDescription->addCandidates(std::move(existingCandidates));
	}

	if (description.hasApplication()) {
		auto dtlsTransport = std::atomic_load(&mDtlsTransport);
		auto sctpTransport = std::atomic_load(&mSctpTransport);
		if (!sctpTransport && dtlsTransport &&
		    dtlsTransport->state() == Transport::State::Connected)
			initSctpTransport();
	}
}

void PeerConnection::processRemoteCandidate(Candidate candidate) {
	auto iceTransport = std::atomic_load(&mIceTransport);
	if (!iceTransport)
		throw std::logic_error("Remote candidate set without remote description");

	if (candidate.resolve(Candidate::ResolveMode::Simple)) {
		iceTransport->addRemoteCandidate(candidate);
	} else {
		// OK, we might need a lookup, do it asynchronously
		// We don't use the thread pool because we have no control on the timeout
		weak_ptr<IceTransport> weakIceTransport{iceTransport};
		std::thread t([weakIceTransport, candidate]() mutable {
			if (candidate.resolve(Candidate::ResolveMode::Lookup))
				if (auto iceTransport = weakIceTransport.lock())
					iceTransport->addRemoteCandidate(candidate);
		});
		t.detach();
	}

	{
		std::lock_guard lock(mRemoteDescriptionMutex);
		if (!mRemoteDescription)
			throw std::logic_error("Got a remote candidate without remote description");

		mRemoteDescription->addCandidate(candidate);
	}
}

void PeerConnection::triggerDataChannel(weak_ptr<DataChannel> weakDataChannel) {
	auto dataChannel = weakDataChannel.lock();
	if (!dataChannel)
		return;

	mProcessor->enqueue(
	    [this, dataChannel = std::move(dataChannel)]() { mDataChannelCallback(dataChannel); });
}

void PeerConnection::triggerTrack(std::shared_ptr<Track> track) {
	mProcessor->enqueue([this, track = std::move(track)]() { mTrackCallback(track); });
}

bool PeerConnection::changeState(State state) {
	State current;
	do {
		current = mState.load();
		if (current == State::Closed)
			return false;
		if (current == state)
			return false;

	} while (!mState.compare_exchange_weak(current, state));

	std::ostringstream s;
	s << state;
	PLOG_INFO << "Changed state to " << s.str();

	if (state == State::Closed)
		// This is the last state change, so we may steal the callback
		mProcessor->enqueue([cb = std::move(mStateChangeCallback)]() { cb(State::Closed); });
	else
		mProcessor->enqueue([this, state]() { mStateChangeCallback(state); });

	return true;
}

bool PeerConnection::changeGatheringState(GatheringState state) {
	if (mGatheringState.exchange(state) == state)
		return false;

	std::ostringstream s;
	s << state;
	PLOG_INFO << "Changed gathering state to " << s.str();
	mProcessor->enqueue([this, state] { mGatheringStateChangeCallback(state); });
	return true;
}

bool PeerConnection::changeSignalingState(SignalingState state) {
	if (mSignalingState.exchange(state) == state)
		return false;

	std::ostringstream s;
	s << state;
	PLOG_INFO << "Changed signaling state to " << s.str();
	mProcessor->enqueue([this, state] { mSignalingStateChangeCallback(state); });
	return true;
}

void PeerConnection::resetCallbacks() {
	// Unregister all callbacks
	mDataChannelCallback = nullptr;
	mLocalDescriptionCallback = nullptr;
	mLocalCandidateCallback = nullptr;
	mStateChangeCallback = nullptr;
	mGatheringStateChangeCallback = nullptr;
}

bool PeerConnection::getSelectedCandidatePair([[maybe_unused]] Candidate *local,
                                              [[maybe_unused]] Candidate *remote) {
	auto iceTransport = std::atomic_load(&mIceTransport);
	return iceTransport ? iceTransport->getSelectedCandidatePair(local, remote) : false;
}

void PeerConnection::clearStats() {
	auto sctpTransport = std::atomic_load(&mSctpTransport);
	if (sctpTransport)
		return sctpTransport->clearStats();
}

size_t PeerConnection::bytesSent() {
	auto sctpTransport = std::atomic_load(&mSctpTransport);
	if (sctpTransport)
		return sctpTransport->bytesSent();
	return 0;
}

size_t PeerConnection::bytesReceived() {
	auto sctpTransport = std::atomic_load(&mSctpTransport);
	if (sctpTransport)
		return sctpTransport->bytesReceived();
	return 0;
}

std::optional<std::chrono::milliseconds> PeerConnection::rtt() {
	auto sctpTransport = std::atomic_load(&mSctpTransport);
	if (sctpTransport)
		return sctpTransport->rtt();
	return std::nullopt;
}

} // namespace rtc

std::ostream &operator<<(std::ostream &out, rtc::PeerConnection::State state) {
	using State = rtc::PeerConnection::State;
	const char *str;
	switch (state) {
	case State::New:
		str = "new";
		break;
	case State::Connecting:
		str = "connecting";
		break;
	case State::Connected:
		str = "connected";
		break;
	case State::Disconnected:
		str = "disconnected";
		break;
	case State::Failed:
		str = "failed";
		break;
	case State::Closed:
		str = "closed";
		break;
	default:
		str = "unknown";
		break;
	}
	return out << str;
}

std::ostream &operator<<(std::ostream &out, rtc::PeerConnection::GatheringState state) {
	using GatheringState = rtc::PeerConnection::GatheringState;
	const char *str;
	switch (state) {
	case GatheringState::New:
		str = "new";
		break;
	case GatheringState::InProgress:
		str = "in-progress";
		break;
	case GatheringState::Complete:
		str = "complete";
		break;
	default:
		str = "unknown";
		break;
	}
	return out << str;
}

std::ostream &operator<<(std::ostream &out, rtc::PeerConnection::SignalingState state) {
	using SignalingState = rtc::PeerConnection::SignalingState;
	const char *str;
	switch (state) {
	case SignalingState::Stable:
		str = "stable";
		break;
	case SignalingState::HaveLocalOffer:
		str = "have-local-offer";
		break;
	case SignalingState::HaveRemoteOffer:
		str = "have-remote-offer";
		break;
	case SignalingState::HaveLocalPranswer:
		str = "have-local-pranswer";
		break;
	case SignalingState::HaveRemotePranswer:
		str = "have-remote-pranswer";
		break;
	default:
		str = "unknown";
		break;
	}
	return out << str;
}<|MERGE_RESOLUTION|>--- conflicted
+++ resolved
@@ -369,25 +369,11 @@
 }
 
 std::shared_ptr<Track> PeerConnection::addTrack(Description::Media description) {
-<<<<<<< HEAD
-
-	if (auto it = mTracks.find(description.mid()); it != mTracks.end())
-		if (auto track = it->second.lock())
-			return track;
-
-=======
->>>>>>> a88c2dd1
 #if !RTC_ENABLE_MEDIA
 	if (mTracks.empty()) {
 		PLOG_WARNING << "Tracks will be inative (not compiled with SRTP support)";
 	}
 #endif
-<<<<<<< HEAD
-	auto track = std::make_shared<Track>(std::move(description));
-	mTracks.emplace(std::make_pair(track->mid(), track));
-    mTrackLines.emplace_back(track);
-=======
->>>>>>> a88c2dd1
 
 	std::shared_ptr<Track> track;
 	if (auto it = mTracks.find(description.mid()); it != mTracks.end())
@@ -397,6 +383,7 @@
 	if (!track) {
 		track = std::make_shared<Track>(std::move(description));
 		mTracks.emplace(std::make_pair(track->mid(), track));
+		mTrackLines.emplace_back(track);
 	}
 
 	// Renegotiation is needed for the new or updated track
@@ -965,29 +952,10 @@
 }
 
 void PeerConnection::processLocalDescription(Description description) {
-<<<<<<< HEAD
-	if (mSignalingState == SignalingState::HaveRemoteOffer) {
-        if (auto remote = remoteDescription()) {
-            // Reciprocate remote description
-            for (unsigned int i = 0; i < remote->mediaCount(); ++i)
-                std::visit( // reciprocate each media
-                        rtc::overloaded{
-                                [&](Description::Application *app) {
-                                    auto reciprocated = app->reciprocate();
-                                    reciprocated.hintSctpPort(DEFAULT_SCTP_PORT);
-                                    reciprocated.setMaxMessageSize(LOCAL_MAX_MESSAGE_SIZE);
-
-                                    PLOG_DEBUG << "Reciprocating application in local description, mid=\""
-                                               << reciprocated.mid() << "\"";
-
-                                    description.addMedia(std::move(reciprocated));
-                                },
-                                [&](Description::Media *media) {
-                                    auto reciprocated = media->reciprocate();
-=======
+
 	if (auto remote = remoteDescription()) {
 		// Reciprocate remote description
-		for (int i = 0; i < remote->mediaCount(); ++i)
+		for (size_t i = 0; i < remote->mediaCount(); ++i)
 			std::visit( // reciprocate each media
 			    rtc::overloaded{
 			        [&](Description::Application *remoteApp) {
@@ -1043,7 +1011,6 @@
 				        }
 
 				        auto reciprocated = remoteMedia->reciprocate();
->>>>>>> a88c2dd1
 #if !RTC_ENABLE_MEDIA
                                     // No media support, mark as inactive
                                     reciprocated.setDirection(Description::Direction::Inactive);
@@ -1060,7 +1027,6 @@
                         },
                         remote->media(i));
         }
-    }
 
 	if (description.type() == Description::Type::Offer) {
 		// This is an offer, add locally created data channels and tracks
