--- conflicted
+++ resolved
@@ -32,7 +32,6 @@
 
 message_ptr MediaHandlerRootElement::reduce(ChainedMessagesProduct messages) {
 	if (messages && !messages->empty()) {
-<<<<<<< HEAD
 		std::vector<binary_ptr> filtered_messages{};
 		filtered_messages.reserve(messages->size());
 		size_t total_size = 1;
@@ -43,15 +42,9 @@
 			}
 		}
 		if (filtered_messages.empty()) {
-=======
-		auto msg_ptr = messages->front();
-		if (msg_ptr) {
-			return make_message(*msg_ptr);
-		} else {
->>>>>>> 40e21c52
 			return nullptr;
 		}
-        const auto msgs = impl::make_message(total_size);
+        const auto msgs = make_message(total_size);
 		auto data = reinterpret_cast<uint8_t *>(msgs->data());
 		*data = 0;
 		data = data + 1;
