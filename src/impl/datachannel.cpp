/**
 * Copyright (c) 2019-2021 Paul-Louis Ageneau
 *
 * This library is free software; you can redistribute it and/or
 * modify it under the terms of the GNU Lesser General Public
 * License as published by the Free Software Foundation; either
 * version 2.1 of the License, or (at your option) any later version.
 *
 * This library is distributed in the hope that it will be useful,
 * but WITHOUT ANY WARRANTY; without even the implied warranty of
 * MERCHANTABILITY or FITNESS FOR A PARTICULAR PURPOSE.  See the GNU
 * Lesser General Public License for more details.
 *
 * You should have received a copy of the GNU Lesser General Public
 * License along with this library; if not, write to the Free Software
 * Foundation, Inc., 51 Franklin Street, Fifth Floor, Boston, MA 02110-1301 USA
 */

#include "datachannel.hpp"
#include "common.hpp"
#include "internals.hpp"
#include "logcounter.hpp"
#include "peerconnection.hpp"
#include "sctptransport.hpp"

#include "rtc/datachannel.hpp"
#include "rtc/track.hpp"

#include <algorithm>

#ifdef _WIN32
#include <winsock2.h>
#else
#include <arpa/inet.h>
#endif

using std::chrono::milliseconds;

namespace rtc::impl {

// Messages for the DataChannel establishment protocol (RFC 8832)
// See https://www.rfc-editor.org/rfc/rfc8832.html

enum MessageType : uint8_t {
	MESSAGE_OPEN_REQUEST = 0x00,
	MESSAGE_OPEN_RESPONSE = 0x01,
	MESSAGE_ACK = 0x02,
	MESSAGE_OPEN = 0x03
};

enum ChannelType : uint8_t {
	CHANNEL_RELIABLE = 0x00,
	CHANNEL_PARTIAL_RELIABLE_REXMIT = 0x01,
	CHANNEL_PARTIAL_RELIABLE_TIMED = 0x02
};

#pragma pack(push, 1)
struct OpenMessage {
	uint8_t type = MESSAGE_OPEN;
	uint8_t channelType;
	uint16_t priority;
	uint32_t reliabilityParameter;
	uint16_t labelLength;
	uint16_t protocolLength;
	// The following fields are:
	// uint8_t[labelLength] label
	// uint8_t[protocolLength] protocol
};

struct AckMessage {
	uint8_t type = MESSAGE_ACK;
};

#pragma pack(pop)

bool DataChannel::IsOpenMessage(message_ptr message) {
	if (message->type != Message::Control)
		return false;

	auto raw = reinterpret_cast<const uint8_t *>(message->data());
	return !message->empty() && raw[0] == MESSAGE_OPEN;
}

DataChannel::DataChannel(weak_ptr<PeerConnection> pc, string label, string protocol,
                         Reliability reliability)
    : mPeerConnection(pc), mLabel(std::move(label)), mProtocol(std::move(protocol)),
      mReliability(std::make_shared<Reliability>(std::move(reliability))),
      mRecvQueue(RECV_QUEUE_LIMIT, message_size_func) {}

DataChannel::~DataChannel() {
	PLOG_VERBOSE << "Destroying DataChannel";

	close();
}

void DataChannel::close() {
	PLOG_VERBOSE << "Closing DataChannel";

	shared_ptr<SctpTransport> transport;
	{
		std::shared_lock lock(mMutex);
		transport = mSctpTransport.lock();
	}

	if (mIsOpen.exchange(false) && transport && mStream.has_value())
		transport->closeStream(mStream.value());

	if (!mIsClosed.exchange(true))
		triggerClosed();

	resetCallbacks();
}

void DataChannel::remoteClose() {
	mIsOpen = false;
	if (!mIsClosed.exchange(true))
		triggerClosed();
}

optional<message_variant> DataChannel::receive() {
	auto next = mRecvQueue.tryPop();
	return next ? std::make_optional(to_variant(std::move(**next))) : nullopt;
}

optional<message_variant> DataChannel::peek() {
	auto next = mRecvQueue.peek();
	return next ? std::make_optional(to_variant(std::move(**next))) : nullopt;
}

size_t DataChannel::availableAmount() const { return mRecvQueue.amount(); }

optional<uint16_t> DataChannel::stream() const {
	std::shared_lock lock(mMutex);
	return mStream;
}

string DataChannel::label() const {
	std::shared_lock lock(mMutex);
	return mLabel;
}

string DataChannel::protocol() const {
	std::shared_lock lock(mMutex);
	return mProtocol;
}

Reliability DataChannel::reliability() const {
	std::shared_lock lock(mMutex);
	return *mReliability;
}

bool DataChannel::isOpen(void) const { return mIsOpen; }

bool DataChannel::isClosed(void) const { return mIsClosed; }

size_t DataChannel::maxMessageSize() const {
	auto pc = mPeerConnection.lock();
	return pc ? pc->remoteMaxMessageSize() : DEFAULT_MAX_MESSAGE_SIZE;
}

void DataChannel::assignStream(uint16_t stream) {
	std::unique_lock lock(mMutex);

	if (mStream.has_value())
		throw std::logic_error("DataChannel already has a stream assigned");

	mStream = stream;
}

void DataChannel::open(shared_ptr<SctpTransport> transport) {
	{
		std::unique_lock lock(mMutex);
		mSctpTransport = transport;
	}

	if (!mIsClosed && !mIsOpen.exchange(true))
		triggerOpen();
}

void DataChannel::processOpenMessage(message_ptr) {
	PLOG_WARNING << "Received an open message for a user-negotiated DataChannel, ignoring";
}

bool DataChannel::outgoing(message_ptr message) {
	shared_ptr<SctpTransport> transport;
	{
		std::shared_lock lock(mMutex);
		transport = mSctpTransport.lock();

		if (!transport || mIsClosed)
			throw std::runtime_error("DataChannel is closed");

		if (!mStream.has_value())
			throw std::logic_error("DataChannel has no stream assigned");

		if (message->size() > maxMessageSize())
			throw std::invalid_argument("Message size exceeds limit");

		// Before the ACK has been received on a DataChannel, all messages must be sent ordered
		message->reliability = mIsOpen ? mReliability : nullptr;
		message->stream = mStream.value();
	}

	return transport->send(message);
}

void DataChannel::incoming(message_ptr message) {
	if (!message || mIsClosed)
		return;

	switch (message->type) {
	case Message::Control: {
		if (message->size() == 0)
			break; // Ignore
		auto raw = reinterpret_cast<const uint8_t *>(message->data());
		switch (raw[0]) {
		case MESSAGE_OPEN:
			processOpenMessage(message);
			break;
		case MESSAGE_ACK:
			if (!mIsOpen.exchange(true)) {
				triggerOpen();
			}
			break;
		default:
			// Ignore
			break;
		}
		break;
	}
	case Message::Reset:
		remoteClose();
		break;
	case Message::String:
	case Message::Binary:
		mRecvQueue.push(message);
		triggerAvailable(mRecvQueue.size());
		break;
	default:
		// Ignore
		break;
	}
}

<<<<<<< HEAD
OutgoingDataChannel::OutgoingDataChannel(weak_ptr<PeerConnection> pc, string label, string protocol,
                                         Reliability reliability)
    : DataChannel(pc, std::move(label), std::move(protocol), std::move(reliability)) {}
=======
OutgoingDataChannel::OutgoingDataChannel(weak_ptr<PeerConnection> pc, uint16_t stream, string label,
                                         string protocol, Reliability reliability)
    : DataChannel(pc, stream, std::move(label), std::move(protocol), std::move(reliability)) {}
>>>>>>> 4dfb508d

OutgoingDataChannel::~OutgoingDataChannel() {}

void OutgoingDataChannel::open(shared_ptr<SctpTransport> transport) {
	std::unique_lock lock(mMutex);
	mSctpTransport = transport;

	if (!mStream.has_value())
		throw std::runtime_error("DataChannel has no stream assigned");

	uint8_t channelType;
	uint32_t reliabilityParameter;
	switch (mReliability->type) {
	case Reliability::Type::Rexmit:
		channelType = CHANNEL_PARTIAL_RELIABLE_REXMIT;
		reliabilityParameter = uint32_t(std::max(std::get<int>(mReliability->rexmit), 0));
		break;

	case Reliability::Type::Timed:
		channelType = CHANNEL_PARTIAL_RELIABLE_TIMED;
		reliabilityParameter = uint32_t(std::get<milliseconds>(mReliability->rexmit).count());
		break;

	default:
		channelType = CHANNEL_RELIABLE;
		reliabilityParameter = 0;
		break;
	}

	if (mReliability->unordered)
		channelType |= 0x80;

	const size_t len = sizeof(OpenMessage) + mLabel.size() + mProtocol.size();
	binary buffer(len, byte(0));
	auto &open = *reinterpret_cast<OpenMessage *>(buffer.data());
	open.type = MESSAGE_OPEN;
	open.channelType = channelType;
	open.priority = htons(0);
	open.reliabilityParameter = htonl(reliabilityParameter);
	open.labelLength = htons(uint16_t(mLabel.size()));
	open.protocolLength = htons(uint16_t(mProtocol.size()));

	auto end = reinterpret_cast<char *>(buffer.data() + sizeof(OpenMessage));
	std::copy(mLabel.begin(), mLabel.end(), end);
	std::copy(mProtocol.begin(), mProtocol.end(), end + mLabel.size());

	lock.unlock();

	transport->send(make_message(buffer.begin(), buffer.end(), Message::Control, mStream.value()));
}

void OutgoingDataChannel::processOpenMessage(message_ptr) {
	PLOG_WARNING << "Received an open message for a locally-created DataChannel, ignoring";
}

IncomingDataChannel::IncomingDataChannel(weak_ptr<PeerConnection> pc,
                                         weak_ptr<SctpTransport> transport)
    : DataChannel(pc, "", "", {}) {

	mSctpTransport = transport;
}

IncomingDataChannel::~IncomingDataChannel() {}

void IncomingDataChannel::open(shared_ptr<SctpTransport>) {
	// Ignore
}

void IncomingDataChannel::processOpenMessage(message_ptr message) {
	std::unique_lock lock(mMutex);
	auto transport = mSctpTransport.lock();
	if (!transport)
		throw std::logic_error("DataChannel has no transport");

	if (!mStream.has_value())
		throw std::logic_error("DataChannel has no stream assigned");

	if (message->size() < sizeof(OpenMessage))
		throw std::invalid_argument("DataChannel open message too small");

	OpenMessage open = *reinterpret_cast<const OpenMessage *>(message->data());
	open.priority = ntohs(open.priority);
	open.reliabilityParameter = ntohl(open.reliabilityParameter);
	open.labelLength = ntohs(open.labelLength);
	open.protocolLength = ntohs(open.protocolLength);

	if (message->size() < sizeof(OpenMessage) + size_t(open.labelLength + open.protocolLength))
		throw std::invalid_argument("DataChannel open message truncated");

	auto end = reinterpret_cast<const char *>(message->data() + sizeof(OpenMessage));
	mLabel.assign(end, open.labelLength);
	mProtocol.assign(end + open.labelLength, open.protocolLength);

	mReliability->unordered = (open.channelType & 0x80) != 0;
	switch (open.channelType & 0x7F) {
	case CHANNEL_PARTIAL_RELIABLE_REXMIT:
		mReliability->type = Reliability::Type::Rexmit;
		mReliability->rexmit = int(open.reliabilityParameter);
		break;
	case CHANNEL_PARTIAL_RELIABLE_TIMED:
		mReliability->type = Reliability::Type::Timed;
		mReliability->rexmit = milliseconds(open.reliabilityParameter);
		break;
	default:
		mReliability->type = Reliability::Type::Reliable;
		mReliability->rexmit = int(0);
	}

	lock.unlock();

	binary buffer(sizeof(AckMessage), byte(0));
	auto &ack = *reinterpret_cast<AckMessage *>(buffer.data());
	ack.type = MESSAGE_ACK;

	transport->send(make_message(buffer.begin(), buffer.end(), Message::Control, mStream.value()));

	if (!mIsOpen.exchange(true))
		triggerOpen();
}

} // namespace rtc::impl<|MERGE_RESOLUTION|>--- conflicted
+++ resolved
@@ -242,15 +242,9 @@
 	}
 }
 
-<<<<<<< HEAD
 OutgoingDataChannel::OutgoingDataChannel(weak_ptr<PeerConnection> pc, string label, string protocol,
                                          Reliability reliability)
     : DataChannel(pc, std::move(label), std::move(protocol), std::move(reliability)) {}
-=======
-OutgoingDataChannel::OutgoingDataChannel(weak_ptr<PeerConnection> pc, uint16_t stream, string label,
-                                         string protocol, Reliability reliability)
-    : DataChannel(pc, stream, std::move(label), std::move(protocol), std::move(reliability)) {}
->>>>>>> 4dfb508d
 
 OutgoingDataChannel::~OutgoingDataChannel() {}
 
