/**
 * Copyright (c) 2019-2021 Paul-Louis Ageneau
 *
 * This library is free software; you can redistribute it and/or
 * modify it under the terms of the GNU Lesser General Public
 * License as published by the Free Software Foundation; either
 * version 2.1 of the License, or (at your option) any later version.
 *
 * This library is distributed in the hope that it will be useful,
 * but WITHOUT ANY WARRANTY; without even the implied warranty of
 * MERCHANTABILITY or FITNESS FOR A PARTICULAR PURPOSE.  See the GNU
 * Lesser General Public License for more details.
 *
 * You should have received a copy of the GNU Lesser General Public
 * License along with this library; if not, write to the Free Software
 * Foundation, Inc., 51 Franklin Street, Fifth Floor, Boston, MA 02110-1301 USA
 */

#include "rtc.h"
#include "rtc.hpp"

#include "impl/internals.hpp"

#include <chrono>
#include <exception>
#include <mutex>
#include <type_traits>
#include <unordered_map>
#include <utility>

using namespace rtc;
using std::chrono::milliseconds;

namespace {

std::unordered_map<int, shared_ptr<PeerConnection>> peerConnectionMap;
std::unordered_map<int, shared_ptr<DataChannel>> dataChannelMap;
std::unordered_map<int, shared_ptr<Track>> trackMap;
#if RTC_ENABLE_MEDIA
std::unordered_map<int, shared_ptr<MediaChainableHandler>> rtcpChainableHandlerMap;
std::unordered_map<int, shared_ptr<RtcpSrReporter>> rtcpSrReporterMap;
std::unordered_map<int, shared_ptr<RtpPacketizationConfig>> rtpConfigMap;
#endif
#if RTC_ENABLE_WEBSOCKET
std::unordered_map<int, shared_ptr<WebSocket>> webSocketMap;
std::unordered_map<int, shared_ptr<WebSocketServer>> webSocketServerMap;
#endif
std::unordered_map<int, void *> userPointerMap;
std::mutex mutex;
int lastId = 0;

optional<void *> getUserPointer(int id) {
	std::lock_guard lock(mutex);
	auto it = userPointerMap.find(id);
	return it != userPointerMap.end() ? std::make_optional(it->second) : nullopt;
}

void setUserPointer(int i, void *ptr) {
	std::lock_guard lock(mutex);
	userPointerMap[i] = ptr;
}

shared_ptr<PeerConnection> getPeerConnection(int id) {
	std::lock_guard lock(mutex);
	if (auto it = peerConnectionMap.find(id); it != peerConnectionMap.end())
		return it->second;
	else
		throw std::invalid_argument("PeerConnection ID does not exist");
}

shared_ptr<DataChannel> getDataChannel(int id) {
	std::lock_guard lock(mutex);
	if (auto it = dataChannelMap.find(id); it != dataChannelMap.end())
		return it->second;
	else
		throw std::invalid_argument("DataChannel ID does not exist");
}

shared_ptr<Track> getTrack(int id) {
	std::lock_guard lock(mutex);
	if (auto it = trackMap.find(id); it != trackMap.end())
		return it->second;
	else
		throw std::invalid_argument("Track ID does not exist");
}

int emplacePeerConnection(shared_ptr<PeerConnection> ptr) {
	std::lock_guard lock(mutex);
	int pc = ++lastId;
	peerConnectionMap.emplace(std::make_pair(pc, ptr));
	userPointerMap.emplace(std::make_pair(pc, nullptr));
	return pc;
}

int emplaceDataChannel(shared_ptr<DataChannel> ptr) {
	std::lock_guard lock(mutex);
	int dc = ++lastId;
	dataChannelMap.emplace(std::make_pair(dc, ptr));
	userPointerMap.emplace(std::make_pair(dc, nullptr));
	return dc;
}

int emplaceTrack(shared_ptr<Track> ptr) {
	std::lock_guard lock(mutex);
	int tr = ++lastId;
	trackMap.emplace(std::make_pair(tr, ptr));
	userPointerMap.emplace(std::make_pair(tr, nullptr));
	return tr;
}

void erasePeerConnection(int pc) {
	std::lock_guard lock(mutex);
	if (peerConnectionMap.erase(pc) == 0)
		throw std::invalid_argument("Peer Connection ID does not exist");
	userPointerMap.erase(pc);
}

void eraseDataChannel(int dc) {
	std::lock_guard lock(mutex);
	if (dataChannelMap.erase(dc) == 0)
		throw std::invalid_argument("Data Channel ID does not exist");
	userPointerMap.erase(dc);
}

void eraseTrack(int tr) {
	std::lock_guard lock(mutex);
	if (trackMap.erase(tr) == 0)
		throw std::invalid_argument("Track ID does not exist");
#if RTC_ENABLE_MEDIA
	rtcpSrReporterMap.erase(tr);
	rtcpChainableHandlerMap.erase(tr);
	rtpConfigMap.erase(tr);
#endif
	userPointerMap.erase(tr);
}

shared_ptr<Channel> getChannel(int id) {
	std::lock_guard lock(mutex);
	if (auto it = dataChannelMap.find(id); it != dataChannelMap.end())
		return it->second;
	if (auto it = trackMap.find(id); it != trackMap.end())
		return it->second;
#if RTC_ENABLE_WEBSOCKET
	if (auto it = webSocketMap.find(id); it != webSocketMap.end())
		return it->second;
#endif
	throw std::invalid_argument("DataChannel, Track, or WebSocket ID does not exist");
}

int copyAndReturn(string s, char *buffer, int size) {
	if (!buffer)
		return int(s.size() + 1);

	if (size < int(s.size()))
		return RTC_ERR_TOO_SMALL;

	std::copy(s.begin(), s.end(), buffer);
	buffer[s.size()] = '\0';
	return int(s.size() + 1);
}

int copyAndReturn(binary b, char *buffer, int size) {
	if (!buffer)
		return int(b.size());

	if (size < int(b.size()))
		return RTC_ERR_TOO_SMALL;

	auto data = reinterpret_cast<const char *>(b.data());
	std::copy(data, data + b.size(), buffer);
	buffer[b.size()] = '\0';
	return int(b.size());
}

template <typename T> int copyAndReturn(std::vector<T> b, T *buffer, int size) {
	if (!buffer)
		return int(b.size());

	if (size < int(b.size()))
		return RTC_ERR_TOO_SMALL;
	std::copy(b.begin(), b.end(), buffer);
	return int(b.size());
}

template <typename F> int wrap(F func) {
	try {
		return int(func());

	} catch (const std::invalid_argument &e) {
		PLOG_ERROR << e.what();
		return RTC_ERR_INVALID;
	} catch (const std::exception &e) {
		PLOG_ERROR << e.what();
		return RTC_ERR_FAILURE;
	}
}

#if RTC_ENABLE_MEDIA

string lowercased(string str) {
	std::transform(str.begin(), str.end(), str.begin(),
	               [](unsigned char c) { return std::tolower(c); });
	return str;
}

shared_ptr<RtcpSrReporter> getRtcpSrReporter(int id) {
	std::lock_guard lock(mutex);
	if (auto it = rtcpSrReporterMap.find(id); it != rtcpSrReporterMap.end()) {
		return it->second;
	} else {
		throw std::invalid_argument("RTCP SR reporter ID does not exist");
	}
}

void emplaceRtcpSrReporter(shared_ptr<RtcpSrReporter> ptr, int tr) {
	std::lock_guard lock(mutex);
	rtcpSrReporterMap.emplace(std::make_pair(tr, ptr));
}

shared_ptr<MediaChainableHandler> getMediaChainableHandler(int id) {
	std::lock_guard lock(mutex);
	if (auto it = rtcpChainableHandlerMap.find(id); it != rtcpChainableHandlerMap.end()) {
		return it->second;
	} else {
		throw std::invalid_argument("RTCP chainable handler ID does not exist");
	}
}

void emplaceMediaChainableHandler(shared_ptr<MediaChainableHandler> ptr, int tr) {
	std::lock_guard lock(mutex);
	rtcpChainableHandlerMap.emplace(std::make_pair(tr, ptr));
}

shared_ptr<RtpPacketizationConfig> getRtpConfig(int id) {
	std::lock_guard lock(mutex);
	if (auto it = rtpConfigMap.find(id); it != rtpConfigMap.end()) {
		return it->second;
	} else {
		throw std::invalid_argument("RTP configuration ID does not exist");
	}
}

void emplaceRtpConfig(shared_ptr<RtpPacketizationConfig> ptr, int tr) {
	std::lock_guard lock(mutex);
	rtpConfigMap.emplace(std::make_pair(tr, ptr));
}

shared_ptr<RtpPacketizationConfig>
createRtpPacketizationConfig(const rtcPacketizationHandlerInit *init) {
	if (!init)
		throw std::invalid_argument("Unexpected null pointer for packetization handler init");

	if (!init->cname)
		throw std::invalid_argument("Unexpected null pointer for cname");

	return std::make_shared<RtpPacketizationConfig>(init->ssrc, init->cname, init->payloadType,
	                                                init->clockRate, init->sequenceNumber,
	                                                init->timestamp);
}

#endif // RTC_ENABLE_MEDIA

#if RTC_ENABLE_WEBSOCKET

shared_ptr<WebSocket> getWebSocket(int id) {
	std::lock_guard lock(mutex);
	if (auto it = webSocketMap.find(id); it != webSocketMap.end())
		return it->second;
	else
		throw std::invalid_argument("WebSocket ID does not exist");
}

int emplaceWebSocket(shared_ptr<WebSocket> ptr) {
	std::lock_guard lock(mutex);
	int ws = ++lastId;
	webSocketMap.emplace(std::make_pair(ws, ptr));
	userPointerMap.emplace(std::make_pair(ws, nullptr));
	return ws;
}

void eraseWebSocket(int ws) {
	std::lock_guard lock(mutex);
	if (webSocketMap.erase(ws) == 0)
		throw std::invalid_argument("WebSocket ID does not exist");
	userPointerMap.erase(ws);
}

shared_ptr<WebSocketServer> getWebSocketServer(int id) {
	std::lock_guard lock(mutex);
	if (auto it = webSocketServerMap.find(id); it != webSocketServerMap.end())
		return it->second;
	else
		throw std::invalid_argument("WebSocketServer ID does not exist");
}

int emplaceWebSocketServer(shared_ptr<WebSocketServer> ptr) {
	std::lock_guard lock(mutex);
	int wsserver = ++lastId;
	webSocketServerMap.emplace(std::make_pair(wsserver, ptr));
	userPointerMap.emplace(std::make_pair(wsserver, nullptr));
	return wsserver;
}

void eraseWebSocketServer(int wsserver) {
	std::lock_guard lock(mutex);
	if (webSocketServerMap.erase(wsserver) == 0)
		throw std::invalid_argument("WebSocketServer ID does not exist");
	userPointerMap.erase(wsserver);
}

#endif

} // namespace

void rtcInitLogger(rtcLogLevel level, rtcLogCallbackFunc cb) {
	LogCallback callback = nullptr;
	if (cb)
		callback = [cb](LogLevel level, string message) {
			cb(static_cast<rtcLogLevel>(level), message.c_str());
		};

	InitLogger(static_cast<LogLevel>(level), callback);
}

void rtcSetUserPointer(int i, void *ptr) { setUserPointer(i, ptr); }

void *rtcGetUserPointer(int i) { return getUserPointer(i).value_or(nullptr); }

int rtcCreatePeerConnection(const rtcConfiguration *config) {
	return wrap([config] {
		Configuration c;
		for (int i = 0; i < config->iceServersCount; ++i)
			c.iceServers.emplace_back(string(config->iceServers[i]));

		if (config->bindAddress)
			c.bindAddress = string(config->bindAddress);

		if (config->portRangeBegin > 0 || config->portRangeEnd > 0) {
			c.portRangeBegin = config->portRangeBegin;
			c.portRangeEnd = config->portRangeEnd;
		}

		c.certificateType = static_cast<CertificateType>(config->certificateType);
		c.iceTransportPolicy = static_cast<TransportPolicy>(config->iceTransportPolicy);
		c.enableIceTcp = config->enableIceTcp;
		c.disableAutoNegotiation = config->disableAutoNegotiation;

		if (config->mtu > 0)
			c.mtu = size_t(config->mtu);

		if (config->maxMessageSize)
			c.maxMessageSize = size_t(config->maxMessageSize);

		return emplacePeerConnection(std::make_shared<PeerConnection>(std::move(c)));
	});
}

int rtcDeletePeerConnection(int pc) {
	return wrap([pc] {
		auto peerConnection = getPeerConnection(pc);
		peerConnection->onDataChannel(nullptr);
		peerConnection->onTrack(nullptr);
		peerConnection->onLocalDescription(nullptr);
		peerConnection->onLocalCandidate(nullptr);
		peerConnection->onStateChange(nullptr);
		peerConnection->onGatheringStateChange(nullptr);

		erasePeerConnection(pc);
		return RTC_ERR_SUCCESS;
	});
}

int rtcSetLocalDescriptionCallback(int pc, rtcDescriptionCallbackFunc cb) {
	return wrap([&] {
		auto peerConnection = getPeerConnection(pc);
		if (cb)
			peerConnection->onLocalDescription([pc, cb](Description desc) {
				if (auto ptr = getUserPointer(pc))
					cb(pc, string(desc).c_str(), desc.typeString().c_str(), *ptr);
			});
		else
			peerConnection->onLocalDescription(nullptr);
		return RTC_ERR_SUCCESS;
	});
}

int rtcSetLocalCandidateCallback(int pc, rtcCandidateCallbackFunc cb) {
	return wrap([&] {
		auto peerConnection = getPeerConnection(pc);
		if (cb)
			peerConnection->onLocalCandidate([pc, cb](Candidate cand) {
				if (auto ptr = getUserPointer(pc))
					cb(pc, cand.candidate().c_str(), cand.mid().c_str(), *ptr);
			});
		else
			peerConnection->onLocalCandidate(nullptr);
		return RTC_ERR_SUCCESS;
	});
}

int rtcSetStateChangeCallback(int pc, rtcStateChangeCallbackFunc cb) {
	return wrap([&] {
		auto peerConnection = getPeerConnection(pc);
		if (cb)
			peerConnection->onStateChange([pc, cb](PeerConnection::State state) {
				if (auto ptr = getUserPointer(pc))
					cb(pc, static_cast<rtcState>(state), *ptr);
			});
		else
			peerConnection->onStateChange(nullptr);
		return RTC_ERR_SUCCESS;
	});
}

int rtcSetGatheringStateChangeCallback(int pc, rtcGatheringStateCallbackFunc cb) {
	return wrap([&] {
		auto peerConnection = getPeerConnection(pc);
		if (cb)
			peerConnection->onGatheringStateChange([pc, cb](PeerConnection::GatheringState state) {
				if (auto ptr = getUserPointer(pc))
					cb(pc, static_cast<rtcGatheringState>(state), *ptr);
			});
		else
			peerConnection->onGatheringStateChange(nullptr);
		return RTC_ERR_SUCCESS;
	});
}

int rtcSetSignalingStateChangeCallback(int pc, rtcSignalingStateCallbackFunc cb) {
	return wrap([&] {
		auto peerConnection = getPeerConnection(pc);
		if (cb)
			peerConnection->onSignalingStateChange([pc, cb](PeerConnection::SignalingState state) {
				if (auto ptr = getUserPointer(pc))
					cb(pc, static_cast<rtcSignalingState>(state), *ptr);
			});
		else
			peerConnection->onGatheringStateChange(nullptr);
		return RTC_ERR_SUCCESS;
	});
}

int rtcSetDataChannelCallback(int pc, rtcDataChannelCallbackFunc cb) {
	return wrap([&] {
		auto peerConnection = getPeerConnection(pc);
		if (cb)
			peerConnection->onDataChannel([pc, cb](shared_ptr<DataChannel> dataChannel) {
				int dc = emplaceDataChannel(dataChannel);
				if (auto ptr = getUserPointer(pc)) {
					rtcSetUserPointer(dc, *ptr);
					cb(pc, dc, *ptr);
				}
			});
		else
			peerConnection->onDataChannel(nullptr);
		return RTC_ERR_SUCCESS;
	});
}

int rtcSetTrackCallback(int pc, rtcTrackCallbackFunc cb) {
	return wrap([&] {
		auto peerConnection = getPeerConnection(pc);
		if (cb)
			peerConnection->onTrack([pc, cb](shared_ptr<Track> track) {
				int tr = emplaceTrack(track);
				if (auto ptr = getUserPointer(pc)) {
					rtcSetUserPointer(tr, *ptr);
					cb(pc, tr, *ptr);
				}
			});
		else
			peerConnection->onTrack(nullptr);
		return RTC_ERR_SUCCESS;
	});
}

int rtcSetLocalDescription(int pc, const char *type) {
	return wrap([&] {
		auto peerConnection = getPeerConnection(pc);
		peerConnection->setLocalDescription(type ? Description::stringToType(type)
		                                         : Description::Type::Unspec);
		return RTC_ERR_SUCCESS;
	});
}

int rtcSetRemoteDescription(int pc, const char *sdp, const char *type) {
	return wrap([&] {
		auto peerConnection = getPeerConnection(pc);

		if (!sdp)
			throw std::invalid_argument("Unexpected null pointer for remote description");

<<<<<<< HEAD
std::vector<rtcChainedMessagesProductElement> chainedMessagesProductToCVariant(ChainedMessagesProduct messages) {
	auto allMessages = std::vector<rtcChainedMessagesProductElement>(messages->size());
	for(unsigned long i = 0; i < messages->size(); i++) {
		auto message = messages->at(i);
		rtcChainedMessagesProductElement element;
		element.message = (uint8_t*) message->data();
		element.size = message->size();
		allMessages[i] = element;
	}
	return allMessages;
}

int rtcSetH264PacketizationHandler(int tr, const rtcPacketizationHandlerInit *init) {
	return wrap([&] {
		auto track = getTrack(tr);
		// create RTP configuration
		auto rtpConfig = createRtpPacketizationConfig(init);
		// create packetizer
		auto maxFragmentSize = init && init->maxFragmentSize ? init->maxFragmentSize
		                                                     : RTC_DEFAULT_MAXIMUM_FRAGMENT_SIZE;
		auto packetizer = std::make_shared<H264RtpPacketizer>(rtpConfig, maxFragmentSize);
		// create H264 handler
		auto h264Handler = std::make_shared<H264PacketizationHandler>(packetizer);
		emplaceMediaChainableHandler(h264Handler, tr);
		emplaceRtpConfig(rtpConfig, tr);
		// set handler
		track->setMediaHandler(h264Handler);
=======
		peerConnection->setRemoteDescription({string(sdp), type ? string(type) : ""});
>>>>>>> 70fcafc5
		return RTC_ERR_SUCCESS;
	});
}

int rtcAddRemoteCandidate(int pc, const char *cand, const char *mid) {
	return wrap([&] {
		auto peerConnection = getPeerConnection(pc);

<<<<<<< HEAD
int rtcChainReadOnlyMediaMessageHandler(int tr,
										void * userPointer,
										rtcIncomingBinaryMessageCallback incomingBinaryMessage,
										rtcIncomingControlMessageCallback incomingControlMessage,
										rtcOutgoingBinaryMessageCallback outgoingBinaryMessage,
										rtcOutgoingControlMessageCallback outgoingControlMessage) {
	return wrap([&] {
		auto chainableHandler = getMediaChainableHandler(tr);
		auto handler = std::make_shared<GenericMediaHandlerElement>();
		if (incomingBinaryMessage) {
			handler->onProcessIncomingBinaryMessage([=](ChainedMessagesProduct messages) {
				auto cMessages = chainedMessagesProductToCVariant(messages);
				incomingBinaryMessage(tr, userPointer, cMessages.data(), cMessages.size());
				return ChainedIncomingProduct(messages);
			});
		}
		if (incomingControlMessage) {
			handler->onProcessIncomingControlMessage([=](message_ptr control) {
				uint8_t * controlMessage = control ? ((uint8_t*) control->data()) : NULL;
				unsigned long controlMessageSize = control ? control->size() : 0;
				incomingControlMessage(tr, userPointer, controlMessage, controlMessageSize);
				return ChainedIncomingControlProduct(control);
			});
		}
		if (outgoingBinaryMessage) {
			handler->onProcessOutgoingBinaryMessage([=](ChainedMessagesProduct messages, message_ptr control) {
				auto cMessages = chainedMessagesProductToCVariant(messages);
				uint8_t * controlMessage = control ? ((uint8_t*) control->data()) : NULL;
				unsigned long controlMessageSize = control ? control->size() : 0;
				outgoingBinaryMessage(tr, userPointer, cMessages.data(), cMessages.size(), controlMessage, controlMessageSize);
				return ChainedOutgoingProduct(messages, control);
			});
		}
		if (outgoingControlMessage) {
			handler->onProcessOutgoingControlMessage([=](message_ptr control) {
				uint8_t * controlMessage = control ? ((uint8_t*) control->data()) : NULL;
				unsigned long controlMessageSize = control ? control->size() : 0;
				outgoingControlMessage(tr, userPointer, controlMessage, controlMessageSize);
				return control;
			});
		}
		chainableHandler->addToChain(handler);
		return RTC_ERR_SUCCESS;
	});
}

int rtcChainRtcpSrReporter(int tr) {
	return wrap([tr] {
		auto config = getRtpConfig(tr);
		auto reporter = std::make_shared<RtcpSrReporter>(config);
		emplaceRtcpSrReporter(reporter, tr);
		auto chainableHandler = getMediaChainableHandler(tr);
		chainableHandler->addToChain(reporter);
		return RTC_ERR_SUCCESS;
	});
}
=======
		if (!cand)
			throw std::invalid_argument("Unexpected null pointer for remote candidate");
>>>>>>> 70fcafc5

		peerConnection->addRemoteCandidate({string(cand), mid ? string(mid) : ""});
		return RTC_ERR_SUCCESS;
	});
}

int rtcGetLocalDescription(int pc, char *buffer, int size) {
	return wrap([&] {
		auto peerConnection = getPeerConnection(pc);

		if (auto desc = peerConnection->localDescription())
			return copyAndReturn(string(*desc), buffer, size);
		else
			return RTC_ERR_NOT_AVAIL;
	});
}

int rtcGetRemoteDescription(int pc, char *buffer, int size) {
	return wrap([&] {
		auto peerConnection = getPeerConnection(pc);

		if (auto desc = peerConnection->remoteDescription())
			return copyAndReturn(string(*desc), buffer, size);
		else
			return RTC_ERR_NOT_AVAIL;
	});
}

int rtcGetLocalDescriptionType(int pc, char *buffer, int size) {
	return wrap([&] {
		auto peerConnection = getPeerConnection(pc);

		if (auto desc = peerConnection->localDescription())
			return copyAndReturn(desc->typeString(), buffer, size);
		else
			return RTC_ERR_NOT_AVAIL;
	});
}

int rtcGetRemoteDescriptionType(int pc, char *buffer, int size) {
	return wrap([&] {
		auto peerConnection = getPeerConnection(pc);

		if (auto desc = peerConnection->remoteDescription())
			return copyAndReturn(desc->typeString(), buffer, size);
		else
			return RTC_ERR_NOT_AVAIL;
	});
}

int rtcGetLocalAddress(int pc, char *buffer, int size) {
	return wrap([&] {
		auto peerConnection = getPeerConnection(pc);

		if (auto addr = peerConnection->localAddress())
			return copyAndReturn(std::move(*addr), buffer, size);
		else
			return RTC_ERR_NOT_AVAIL;
	});
}

int rtcGetRemoteAddress(int pc, char *buffer, int size) {
	return wrap([&] {
		auto peerConnection = getPeerConnection(pc);

		if (auto addr = peerConnection->remoteAddress())
			return copyAndReturn(std::move(*addr), buffer, size);
		else
			return RTC_ERR_NOT_AVAIL;
	});
}

int rtcGetSelectedCandidatePair(int pc, char *local, int localSize, char *remote, int remoteSize) {
	return wrap([&] {
		auto peerConnection = getPeerConnection(pc);

		Candidate localCand;
		Candidate remoteCand;
		if (!peerConnection->getSelectedCandidatePair(&localCand, &remoteCand))
			return RTC_ERR_NOT_AVAIL;

		int localRet = copyAndReturn(string(localCand), local, localSize);
		if (localRet < 0)
			return localRet;

		int remoteRet = copyAndReturn(string(remoteCand), remote, remoteSize);
		if (remoteRet < 0)
			return remoteRet;

		return std::max(localRet, remoteRet);
	});
}

int rtcSetOpenCallback(int id, rtcOpenCallbackFunc cb) {
	return wrap([&] {
		auto channel = getChannel(id);
		if (cb)
			channel->onOpen([id, cb]() {
				if (auto ptr = getUserPointer(id))
					cb(id, *ptr);
			});
		else
			channel->onOpen(nullptr);
		return RTC_ERR_SUCCESS;
	});
}

int rtcSetClosedCallback(int id, rtcClosedCallbackFunc cb) {
	return wrap([&] {
		auto channel = getChannel(id);
		if (cb)
			channel->onClosed([id, cb]() {
				if (auto ptr = getUserPointer(id))
					cb(id, *ptr);
			});
		else
			channel->onClosed(nullptr);
		return RTC_ERR_SUCCESS;
	});
}

int rtcSetErrorCallback(int id, rtcErrorCallbackFunc cb) {
	return wrap([&] {
		auto channel = getChannel(id);
		if (cb)
			channel->onError([id, cb](string error) {
				if (auto ptr = getUserPointer(id))
					cb(id, error.c_str(), *ptr);
			});
		else
			channel->onError(nullptr);
		return RTC_ERR_SUCCESS;
	});
}

int rtcSetMessageCallback(int id, rtcMessageCallbackFunc cb) {
	return wrap([&] {
		auto channel = getChannel(id);
		if (cb)
			channel->onMessage(
			    [id, cb](binary b) {
				    if (auto ptr = getUserPointer(id))
					    cb(id, reinterpret_cast<const char *>(b.data()), int(b.size()), *ptr);
			    },
			    [id, cb](string s) {
				    if (auto ptr = getUserPointer(id))
					    cb(id, s.c_str(), -int(s.size() + 1), *ptr);
			    });
		else
			channel->onMessage(nullptr);
		return RTC_ERR_SUCCESS;
	});
}

int rtcSendMessage(int id, const char *data, int size) {
	return wrap([&] {
		auto channel = getChannel(id);

		if (!data && size != 0)
			throw std::invalid_argument("Unexpected null pointer for data");

		if (size >= 0) {
			auto b = reinterpret_cast<const byte *>(data);
			channel->send(binary(b, b + size));
			return size;
		} else {
			string str(data);
			int len = int(str.size());
			channel->send(std::move(str));
			return len;
		}
	});
}

bool rtcIsOpen(int id) {
	return wrap([id] { return getChannel(id)->isOpen(); });
}

int rtcGetBufferedAmount(int id) {
	return wrap([id] {
		auto channel = getChannel(id);
		return int(channel->bufferedAmount());
	});
}

int rtcSetBufferedAmountLowThreshold(int id, int amount) {
	return wrap([&] {
		auto channel = getChannel(id);
		channel->setBufferedAmountLowThreshold(size_t(amount));
		return RTC_ERR_SUCCESS;
	});
}

int rtcSetBufferedAmountLowCallback(int id, rtcBufferedAmountLowCallbackFunc cb) {
	return wrap([&] {
		auto channel = getChannel(id);
		if (cb)
			channel->onBufferedAmountLow([id, cb]() {
				if (auto ptr = getUserPointer(id))
					cb(id, *ptr);
			});
		else
			channel->onBufferedAmountLow(nullptr);
		return RTC_ERR_SUCCESS;
	});
}

int rtcGetAvailableAmount(int id) {
	return wrap([id] { return int(getChannel(id)->availableAmount()); });
}

int rtcSetAvailableCallback(int id, rtcAvailableCallbackFunc cb) {
	return wrap([&] {
		auto channel = getChannel(id);
		if (cb)
			channel->onAvailable([id, cb]() {
				if (auto ptr = getUserPointer(id))
					cb(id, *ptr);
			});
		else
			channel->onAvailable(nullptr);
		return RTC_ERR_SUCCESS;
	});
}

int rtcReceiveMessage(int id, char *buffer, int *size) {
	return wrap([&] {
		auto channel = getChannel(id);

		if (!size)
			throw std::invalid_argument("Unexpected null pointer for size");

		*size = std::abs(*size);

		auto message = channel->peek();
		if (!message)
			return RTC_ERR_NOT_AVAIL;

		return std::visit( //
		    overloaded{
		        [&](binary b) {
			        int ret = copyAndReturn(std::move(b), buffer, *size);
			        if (ret >= 0) {
				        channel->receive(); // discard
				        *size = ret;
				        return RTC_ERR_SUCCESS;
			        } else {
				        *size = int(b.size());
				        return ret;
			        }
		        },
		        [&](string s) {
			        int ret = copyAndReturn(std::move(s), buffer, *size);
			        if (ret >= 0) {
				        channel->receive(); // discard
				        *size = -ret;
				        return RTC_ERR_SUCCESS;
			        } else {
				        *size = -int(s.size() + 1);
				        return ret;
			        }
		        },
		    },
		    *message);
	});
}

int rtcCreateDataChannel(int pc, const char *label) {
	return rtcCreateDataChannelEx(pc, label, nullptr);
}

int rtcCreateDataChannelEx(int pc, const char *label, const rtcDataChannelInit *init) {
	return wrap([&] {
		DataChannelInit dci = {};
		if (init) {
			auto *reliability = &init->reliability;
			dci.reliability.unordered = reliability->unordered;
			if (reliability->unreliable) {
				if (reliability->maxPacketLifeTime > 0) {
					dci.reliability.type = Reliability::Type::Timed;
					dci.reliability.rexmit = milliseconds(reliability->maxPacketLifeTime);
				} else {
					dci.reliability.type = Reliability::Type::Rexmit;
					dci.reliability.rexmit = reliability->maxRetransmits;
				}
			} else {
				dci.reliability.type = Reliability::Type::Reliable;
			}

			dci.negotiated = init->negotiated;
			dci.id = init->manualStream ? std::make_optional(init->stream) : nullopt;
			dci.protocol = init->protocol ? init->protocol : "";
		}

		auto peerConnection = getPeerConnection(pc);
		int dc = emplaceDataChannel(
		    peerConnection->createDataChannel(string(label ? label : ""), std::move(dci)));

		if (auto ptr = getUserPointer(pc))
			rtcSetUserPointer(dc, *ptr);

		return dc;
	});
}

int rtcDeleteDataChannel(int dc) {
	return wrap([dc] {
		auto dataChannel = getDataChannel(dc);
		dataChannel->onOpen(nullptr);
		dataChannel->onClosed(nullptr);
		dataChannel->onError(nullptr);
		dataChannel->onMessage(nullptr);
		dataChannel->onBufferedAmountLow(nullptr);
		dataChannel->onAvailable(nullptr);

		eraseDataChannel(dc);
		return RTC_ERR_SUCCESS;
	});
}

int rtcGetDataChannelStream(int dc) {
	return wrap([dc] {
		auto dataChannel = getDataChannel(dc);
		return int(dataChannel->id());
	});
}

int rtcGetDataChannelLabel(int dc, char *buffer, int size) {
	return wrap([&] {
		auto dataChannel = getDataChannel(dc);
		return copyAndReturn(dataChannel->label(), buffer, size);
	});
}

int rtcGetDataChannelProtocol(int dc, char *buffer, int size) {
	return wrap([&] {
		auto dataChannel = getDataChannel(dc);
		return copyAndReturn(dataChannel->protocol(), buffer, size);
	});
}

int rtcGetDataChannelReliability(int dc, rtcReliability *reliability) {
	return wrap([&] {
		auto dataChannel = getDataChannel(dc);

		if (!reliability)
			throw std::invalid_argument("Unexpected null pointer for reliability");

		Reliability dcr = dataChannel->reliability();
		std::memset(reliability, 0, sizeof(*reliability));
		reliability->unordered = dcr.unordered;
		if (dcr.type == Reliability::Type::Timed) {
			reliability->unreliable = true;
			reliability->maxPacketLifeTime = int(std::get<milliseconds>(dcr.rexmit).count());
		} else if (dcr.type == Reliability::Type::Rexmit) {
			reliability->unreliable = true;
			reliability->maxRetransmits = std::get<int>(dcr.rexmit);
		} else {
			reliability->unreliable = false;
		}
		return RTC_ERR_SUCCESS;
	});
}

int rtcAddTrack(int pc, const char *mediaDescriptionSdp) {
	return wrap([&] {
		if (!mediaDescriptionSdp)
			throw std::invalid_argument("Unexpected null pointer for track media description");

		auto peerConnection = getPeerConnection(pc);
		Description::Media media{string(mediaDescriptionSdp)};
		int tr = emplaceTrack(peerConnection->addTrack(std::move(media)));
		if (auto ptr = getUserPointer(pc))
			rtcSetUserPointer(tr, *ptr);

		return tr;
	});
}

int rtcAddTrackEx(int pc, const rtcTrackInit *init) {
	return wrap([&] {
		auto peerConnection = getPeerConnection(pc);

		if (!init)
			throw std::invalid_argument("Unexpected null pointer for track init");

		auto direction = static_cast<Description::Direction>(init->direction);

		string mid;
		if (init->mid) {
			mid = string(init->mid);
		} else {
			switch (init->codec) {
			case RTC_CODEC_H264:
			case RTC_CODEC_VP8:
			case RTC_CODEC_VP9:
				mid = "video";
				break;
			case RTC_CODEC_OPUS:
				mid = "audio";
				break;
			default:
				mid = "video";
				break;
			}
		}

		optional<Description::Media> optDescription = nullopt;

		switch (init->codec) {
		case RTC_CODEC_H264:
		case RTC_CODEC_VP8:
		case RTC_CODEC_VP9: {
			auto desc = Description::Video(mid, direction);
			switch (init->codec) {
			case RTC_CODEC_H264:
				desc.addH264Codec(init->payloadType);
				break;
			case RTC_CODEC_VP8:
				desc.addVP8Codec(init->payloadType);
				break;
			case RTC_CODEC_VP9:
				desc.addVP8Codec(init->payloadType);
				break;
			default:
				break;
			}
			optDescription = desc;
			break;
		}
		case RTC_CODEC_OPUS: {
			auto desc = Description::Audio(mid, direction);
			switch (init->codec) {
			case RTC_CODEC_OPUS:
				desc.addOpusCodec(init->payloadType);
				break;
			default:
				break;
			}
			optDescription = desc;
			break;
		}
		default:
			break;
		}

		if (!optDescription)
			throw std::invalid_argument("Unexpected codec");

		auto desc = std::move(*optDescription);
		desc.addSSRC(init->ssrc, init->name ? std::make_optional(string(init->name)) : nullopt,
		             init->msid ? std::make_optional(string(init->msid)) : nullopt,
		             init->trackId ? std::make_optional(string(init->trackId)) : nullopt);

		int tr = emplaceTrack(peerConnection->addTrack(std::move(desc)));

		if (auto ptr = getUserPointer(pc))
			rtcSetUserPointer(tr, *ptr);

		return tr;
	});
}

int rtcDeleteTrack(int tr) {
	return wrap([&] {
		auto track = getTrack(tr);
		track->onOpen(nullptr);
		track->onClosed(nullptr);
		track->onError(nullptr);
		track->onMessage(nullptr);
		track->onBufferedAmountLow(nullptr);
		track->onAvailable(nullptr);

		eraseTrack(tr);
		return RTC_ERR_SUCCESS;
	});
}

int rtcGetTrackDescription(int tr, char *buffer, int size) {
	return wrap([&] {
		auto track = getTrack(tr);
		return copyAndReturn(track->description(), buffer, size);
	});
}

#if RTC_ENABLE_MEDIA

void setSSRC(Description::Media *description, uint32_t ssrc, const char *_name, const char *_msid,
             const char *_trackID) {

	optional<string> name = nullopt;
	if (_name) {
		name = string(_name);
	}

	optional<string> msid = nullopt;
	if (_msid) {
		msid = string(_msid);
	}

	optional<string> trackID = nullopt;
	if (_trackID) {
		trackID = string(_trackID);
	}

	description->addSSRC(ssrc, name, msid, trackID);
}

int rtcSetH264PacketizationHandler(int tr, const rtcPacketizationHandlerInit *init) {
	return wrap([&] {
		auto track = getTrack(tr);
		// create RTP configuration
		auto rtpConfig = createRtpPacketizationConfig(init);
		// create packetizer
		auto maxFragmentSize = init && init->maxFragmentSize ? init->maxFragmentSize
		                                                     : RTC_DEFAULT_MAXIMUM_FRAGMENT_SIZE;
		auto packetizer = std::make_shared<H264RtpPacketizer>(rtpConfig, maxFragmentSize);
		// create H264 handler
		auto h264Handler = std::make_shared<H264PacketizationHandler>(packetizer);
		emplaceMediaChainableHandler(h264Handler, tr);
		emplaceRtpConfig(rtpConfig, tr);
		// set handler
		track->setMediaHandler(h264Handler);
		return RTC_ERR_SUCCESS;
	});
}

int rtcSetOpusPacketizationHandler(int tr, const rtcPacketizationHandlerInit *init) {
	return wrap([&] {
		auto track = getTrack(tr);
		// create RTP configuration
		auto rtpConfig = createRtpPacketizationConfig(init);
		// create packetizer
		auto packetizer = std::make_shared<OpusRtpPacketizer>(rtpConfig);
		// create Opus handler
		auto opusHandler = std::make_shared<OpusPacketizationHandler>(packetizer);
		emplaceMediaChainableHandler(opusHandler, tr);
		emplaceRtpConfig(rtpConfig, tr);
		// set handler
		track->setMediaHandler(opusHandler);
		return RTC_ERR_SUCCESS;
	});
}

int rtcChainRtcpSrReporter(int tr) {
	return wrap([tr] {
		auto config = getRtpConfig(tr);
		auto reporter = std::make_shared<RtcpSrReporter>(config);
		emplaceRtcpSrReporter(reporter, tr);
		auto chainableHandler = getMediaChainableHandler(tr);
		chainableHandler->addToChain(reporter);
		return RTC_ERR_SUCCESS;
	});
}

int rtcChainRtcpNackResponder(int tr, unsigned int maxStoredPacketsCount) {
	return wrap([tr, maxStoredPacketsCount] {
		auto responder = std::make_shared<RtcpNackResponder>(maxStoredPacketsCount);
		auto chainableHandler = getMediaChainableHandler(tr);
		chainableHandler->addToChain(responder);
		return RTC_ERR_SUCCESS;
	});
}

int rtcSetRtpConfigurationStartTime(int id, const rtcStartTime *startTime) {
	return wrap([&] {
		auto config = getRtpConfig(id);
		auto epoch = startTime->since1970 ? RtpPacketizationConfig::EpochStart::T1970
		                                  : RtpPacketizationConfig::EpochStart::T1900;
		config->setStartTime(startTime->seconds, epoch, startTime->timestamp);
		return RTC_ERR_SUCCESS;
	});
}

int rtcStartRtcpSenderReporterRecording(int id) {
	return wrap([id] {
		auto sender = getRtcpSrReporter(id);
		sender->startRecording();
		return RTC_ERR_SUCCESS;
	});
}

int rtcTransformSecondsToTimestamp(int id, double seconds, uint32_t *timestamp) {
	return wrap([&] {
		auto config = getRtpConfig(id);
		*timestamp = config->secondsToTimestamp(seconds);
		return RTC_ERR_SUCCESS;
	});
}

int rtcTransformTimestampToSeconds(int id, uint32_t timestamp, double *seconds) {
	return wrap([&] {
		auto config = getRtpConfig(id);
		*seconds = config->timestampToSeconds(timestamp);
		return RTC_ERR_SUCCESS;
	});
}

int rtcGetCurrentTrackTimestamp(int id, uint32_t *timestamp) {
	return wrap([&] {
		auto config = getRtpConfig(id);
		*timestamp = config->timestamp;
		return RTC_ERR_SUCCESS;
	});
}

int rtcGetTrackStartTimestamp(int id, uint32_t *timestamp) {
	return wrap([&] {
		auto config = getRtpConfig(id);
		*timestamp = config->startTimestamp;
		return RTC_ERR_SUCCESS;
	});
}

int rtcSetTrackRtpTimestamp(int id, uint32_t timestamp) {
	return wrap([&] {
		auto config = getRtpConfig(id);
		config->timestamp = timestamp;
		return RTC_ERR_SUCCESS;
	});
}

int rtcGetPreviousTrackSenderReportTimestamp(int id, uint32_t *timestamp) {
	return wrap([&] {
		auto sender = getRtcpSrReporter(id);
		*timestamp = sender->previousReportedTimestamp;
		return RTC_ERR_SUCCESS;
	});
}

int rtcSetNeedsToSendRtcpSr(int id) {
	return wrap([id] {
		auto sender = getRtcpSrReporter(id);
		sender->setNeedsToReport();
		return RTC_ERR_SUCCESS;
	});
}

int rtcGetTrackPayloadTypesForCodec(int tr, const char *ccodec, int *buffer, int size) {
	return wrap([&] {
		auto track = getTrack(tr);
		auto codec = lowercased(string(ccodec));
		auto description = track->description();
		std::vector<int> payloadTypes{};
		payloadTypes.reserve(std::max(size, 0));
		for (auto it = description.beginMaps(); it != description.endMaps(); it++) {
			auto element = *it;
			if (lowercased(element.second.format) == codec) {
				payloadTypes.push_back(element.first);
			}
		}
		return copyAndReturn(payloadTypes, buffer, size);
	});
}

int rtcGetSsrcsForTrack(int tr, uint32_t *buffer, int count) {
	return wrap([&] {
		auto track = getTrack(tr);
		auto ssrcs = track->description().getSSRCs();
		return copyAndReturn(ssrcs, buffer, count);
	});
}

int rtcGetCNameForSsrc(int tr, uint32_t ssrc, char *cname, int cnameSize) {
	return wrap([&] {
		auto track = getTrack(tr);
		auto description = track->description();
		auto optCName = description.getCNameForSsrc(ssrc);
		if (optCName.has_value()) {
			return copyAndReturn(optCName.value(), cname, cnameSize);
		} else {
			return 0;
		}
	});
}

int rtcGetSsrcsForType(const char *mediaType, const char *sdp, uint32_t *buffer, int bufferSize) {
	return wrap([&] {
		auto type = lowercased(string(mediaType));
		auto oldSDP = string(sdp);
		auto description = Description(oldSDP, "unspec");
		auto mediaCount = description.mediaCount();
		for (unsigned int i = 0; i < mediaCount; i++) {
			if (std::holds_alternative<Description::Media *>(description.media(i))) {
				auto media = std::get<Description::Media *>(description.media(i));
				auto currentMediaType = lowercased(media->type());
				if (currentMediaType == type) {
					auto ssrcs = media->getSSRCs();
					return copyAndReturn(ssrcs, buffer, bufferSize);
				}
			}
		}
		return 0;
	});
}

int rtcSetSsrcForType(const char *mediaType, const char *sdp, char *buffer, const int bufferSize,
                      rtcSsrcForTypeInit *init) {
	return wrap([&] {
		auto type = lowercased(string(mediaType));
		auto prevSDP = string(sdp);
		auto description = Description(prevSDP, "unspec");
		auto mediaCount = description.mediaCount();
		for (unsigned int i = 0; i < mediaCount; i++) {
			if (std::holds_alternative<Description::Media *>(description.media(i))) {
				auto media = std::get<Description::Media *>(description.media(i));
				auto currentMediaType = lowercased(media->type());
				if (currentMediaType == type) {
					setSSRC(media, init->ssrc, init->name, init->msid, init->trackId);
					break;
				}
			}
		}
		return copyAndReturn(string(description), buffer, bufferSize);
	});
}

#endif // RTC_ENABLE_MEDIA

#if RTC_ENABLE_WEBSOCKET

int rtcCreateWebSocket(const char *url) {
	return wrap([&] {
		auto webSocket = std::make_shared<WebSocket>();
		webSocket->open(url);
		return emplaceWebSocket(webSocket);
	});
}

int rtcCreateWebSocketEx(const char *url, const rtcWsConfiguration *config) {
	return wrap([&] {
		if (!url)
			throw std::invalid_argument("Unexpected null pointer for URL");

		if (!config)
			throw std::invalid_argument("Unexpected null pointer for config");

		WebSocket::Configuration c;
		c.disableTlsVerification = config->disableTlsVerification;
		auto webSocket = std::make_shared<WebSocket>(std::move(c));
		webSocket->open(url);
		return emplaceWebSocket(webSocket);
	});
}

int rtcDeleteWebSocket(int ws) {
	return wrap([&] {
		auto webSocket = getWebSocket(ws);
		webSocket->onOpen(nullptr);
		webSocket->onClosed(nullptr);
		webSocket->onError(nullptr);
		webSocket->onMessage(nullptr);
		webSocket->onBufferedAmountLow(nullptr);
		webSocket->onAvailable(nullptr);

		eraseWebSocket(ws);
		return RTC_ERR_SUCCESS;
	});
}

int rtcGetWebSocketRemoteAddress(int ws, char *buffer, int size) {
	return wrap([&] {
		auto webSocket = getWebSocket(ws);
		if (auto remoteAddress = webSocket->remoteAddress())
			return copyAndReturn(*remoteAddress, buffer, size);
		else
			return RTC_ERR_NOT_AVAIL;
	});
}

int rtcGetWebSocketPath(int ws, char *buffer, int size) {
	return wrap([&] {
		auto webSocket = getWebSocket(ws);
		if (auto path = webSocket->path())
			return copyAndReturn(*path, buffer, size);
		else
			return RTC_ERR_NOT_AVAIL;
	});
}

RTC_EXPORT int rtcCreateWebSocketServer(const rtcWsServerConfiguration *config,
                                        rtcWebSocketClientCallbackFunc cb) {
	return wrap([&] {
		if (!config)
			throw std::invalid_argument("Unexpected null pointer for config");

		if (!cb)
			throw std::invalid_argument("Unexpected null pointer for client callback");

		WebSocketServer::Configuration c;
		c.port = config->port;
		c.enableTls = config->enableTls;
		c.certificatePemFile = config->certificatePemFile
		                           ? make_optional(string(config->certificatePemFile))
		                           : nullopt;
		c.keyPemFile = config->keyPemFile ? make_optional(string(config->keyPemFile)) : nullopt;
		c.keyPemPass = config->keyPemPass ? make_optional(string(config->keyPemPass)) : nullopt;
		auto webSocketServer = std::make_shared<WebSocketServer>(std::move(c));
		int wsserver = emplaceWebSocketServer(webSocketServer);

		webSocketServer->onClient([wsserver, cb](shared_ptr<WebSocket> webSocket) {
			int ws = emplaceWebSocket(webSocket);
			if (auto ptr = getUserPointer(wsserver)) {
				rtcSetUserPointer(wsserver, *ptr);
				cb(wsserver, ws, *ptr);
			}
		});

		return wsserver;
	});
}

RTC_EXPORT int rtcDeleteWebSocketServer(int wsserver) {
	return wrap([&] {
		auto webSocketServer = getWebSocketServer(wsserver);
		webSocketServer->onClient(nullptr);
		webSocketServer->stop();

		eraseWebSocketServer(wsserver);
		return RTC_ERR_SUCCESS;
	});
}

RTC_EXPORT int rtcGetWebSocketServerPort(int wsserver) {
	return wrap([&] {
		auto webSocketServer = getWebSocketServer(wsserver);
		return int(webSocketServer->port());
	});
}

#endif

void rtcPreload() { rtc::Preload(); }

void rtcCleanup() { rtc::Cleanup(); }

int rtcSetSctpSettings(const rtcSctpSettings *settings) {
	return wrap([&] {
		SctpSettings s = {};

		if (settings->recvBufferSize > 0)
			s.recvBufferSize = size_t(settings->recvBufferSize);

		if (settings->sendBufferSize > 0)
			s.sendBufferSize = size_t(settings->sendBufferSize);

		if (settings->maxChunksOnQueue > 0)
			s.maxChunksOnQueue = size_t(settings->maxChunksOnQueue);

		if (settings->initialCongestionWindow > 0)
			s.initialCongestionWindow = size_t(settings->initialCongestionWindow);

		if (settings->maxBurst > 0)
			s.maxBurst = size_t(settings->maxBurst);
		else if (settings->maxBurst < 0)
			s.maxBurst = size_t(0); // setting to 0 disables, not setting chooses optimized default

		if (settings->congestionControlModule >= 0)
			s.congestionControlModule = unsigned(settings->congestionControlModule);

		if (settings->delayedSackTimeMs > 0)
			s.delayedSackTime = std::chrono::milliseconds(settings->delayedSackTimeMs);
		else if (settings->delayedSackTimeMs < 0)
			s.delayedSackTime = std::chrono::milliseconds(0);

		if (settings->minRetransmitTimeoutMs > 0)
			s.minRetransmitTimeout = std::chrono::milliseconds(settings->minRetransmitTimeoutMs);

		if (settings->maxRetransmitTimeoutMs > 0)
			s.maxRetransmitTimeout = std::chrono::milliseconds(settings->maxRetransmitTimeoutMs);

		if (settings->initialRetransmitTimeoutMs > 0)
			s.initialRetransmitTimeout =
			    std::chrono::milliseconds(settings->initialRetransmitTimeoutMs);

		if (settings->maxRetransmitAttempts > 0)
			s.maxRetransmitAttempts = settings->maxRetransmitAttempts;

		if (settings->heartbeatIntervalMs > 0)
			s.heartbeatInterval = std::chrono::milliseconds(settings->heartbeatIntervalMs);

		SetSctpSettings(std::move(s));
		return RTC_ERR_SUCCESS;
	});
}<|MERGE_RESOLUTION|>--- conflicted
+++ resolved
@@ -486,11 +486,13 @@
 int rtcSetRemoteDescription(int pc, const char *sdp, const char *type) {
 	return wrap([&] {
 		auto peerConnection = getPeerConnection(pc);
-
+		peerConnection->setRemoteDescription({string(sdp), type ? string(type) : ""});
 		if (!sdp)
 			throw std::invalid_argument("Unexpected null pointer for remote description");
-
-<<<<<<< HEAD
+		return RTC_ERR_SUCCESS;
+	});
+}
+
 std::vector<rtcChainedMessagesProductElement> chainedMessagesProductToCVariant(ChainedMessagesProduct messages) {
 	auto allMessages = std::vector<rtcChainedMessagesProductElement>(messages->size());
 	for(unsigned long i = 0; i < messages->size(); i++) {
@@ -503,94 +505,11 @@
 	return allMessages;
 }
 
-int rtcSetH264PacketizationHandler(int tr, const rtcPacketizationHandlerInit *init) {
-	return wrap([&] {
-		auto track = getTrack(tr);
-		// create RTP configuration
-		auto rtpConfig = createRtpPacketizationConfig(init);
-		// create packetizer
-		auto maxFragmentSize = init && init->maxFragmentSize ? init->maxFragmentSize
-		                                                     : RTC_DEFAULT_MAXIMUM_FRAGMENT_SIZE;
-		auto packetizer = std::make_shared<H264RtpPacketizer>(rtpConfig, maxFragmentSize);
-		// create H264 handler
-		auto h264Handler = std::make_shared<H264PacketizationHandler>(packetizer);
-		emplaceMediaChainableHandler(h264Handler, tr);
-		emplaceRtpConfig(rtpConfig, tr);
-		// set handler
-		track->setMediaHandler(h264Handler);
-=======
-		peerConnection->setRemoteDescription({string(sdp), type ? string(type) : ""});
->>>>>>> 70fcafc5
-		return RTC_ERR_SUCCESS;
-	});
-}
-
 int rtcAddRemoteCandidate(int pc, const char *cand, const char *mid) {
 	return wrap([&] {
 		auto peerConnection = getPeerConnection(pc);
-
-<<<<<<< HEAD
-int rtcChainReadOnlyMediaMessageHandler(int tr,
-										void * userPointer,
-										rtcIncomingBinaryMessageCallback incomingBinaryMessage,
-										rtcIncomingControlMessageCallback incomingControlMessage,
-										rtcOutgoingBinaryMessageCallback outgoingBinaryMessage,
-										rtcOutgoingControlMessageCallback outgoingControlMessage) {
-	return wrap([&] {
-		auto chainableHandler = getMediaChainableHandler(tr);
-		auto handler = std::make_shared<GenericMediaHandlerElement>();
-		if (incomingBinaryMessage) {
-			handler->onProcessIncomingBinaryMessage([=](ChainedMessagesProduct messages) {
-				auto cMessages = chainedMessagesProductToCVariant(messages);
-				incomingBinaryMessage(tr, userPointer, cMessages.data(), cMessages.size());
-				return ChainedIncomingProduct(messages);
-			});
-		}
-		if (incomingControlMessage) {
-			handler->onProcessIncomingControlMessage([=](message_ptr control) {
-				uint8_t * controlMessage = control ? ((uint8_t*) control->data()) : NULL;
-				unsigned long controlMessageSize = control ? control->size() : 0;
-				incomingControlMessage(tr, userPointer, controlMessage, controlMessageSize);
-				return ChainedIncomingControlProduct(control);
-			});
-		}
-		if (outgoingBinaryMessage) {
-			handler->onProcessOutgoingBinaryMessage([=](ChainedMessagesProduct messages, message_ptr control) {
-				auto cMessages = chainedMessagesProductToCVariant(messages);
-				uint8_t * controlMessage = control ? ((uint8_t*) control->data()) : NULL;
-				unsigned long controlMessageSize = control ? control->size() : 0;
-				outgoingBinaryMessage(tr, userPointer, cMessages.data(), cMessages.size(), controlMessage, controlMessageSize);
-				return ChainedOutgoingProduct(messages, control);
-			});
-		}
-		if (outgoingControlMessage) {
-			handler->onProcessOutgoingControlMessage([=](message_ptr control) {
-				uint8_t * controlMessage = control ? ((uint8_t*) control->data()) : NULL;
-				unsigned long controlMessageSize = control ? control->size() : 0;
-				outgoingControlMessage(tr, userPointer, controlMessage, controlMessageSize);
-				return control;
-			});
-		}
-		chainableHandler->addToChain(handler);
-		return RTC_ERR_SUCCESS;
-	});
-}
-
-int rtcChainRtcpSrReporter(int tr) {
-	return wrap([tr] {
-		auto config = getRtpConfig(tr);
-		auto reporter = std::make_shared<RtcpSrReporter>(config);
-		emplaceRtcpSrReporter(reporter, tr);
-		auto chainableHandler = getMediaChainableHandler(tr);
-		chainableHandler->addToChain(reporter);
-		return RTC_ERR_SUCCESS;
-	});
-}
-=======
 		if (!cand)
 			throw std::invalid_argument("Unexpected null pointer for remote candidate");
->>>>>>> 70fcafc5
-
 		peerConnection->addRemoteCandidate({string(cand), mid ? string(mid) : ""});
 		return RTC_ERR_SUCCESS;
 	});
@@ -1154,6 +1073,52 @@
 	});
 }
 
+int rtcChainReadOnlyMediaMessageHandler(int tr,
+										void * userPointer,
+										rtcIncomingBinaryMessageCallback incomingBinaryMessage,
+										rtcIncomingControlMessageCallback incomingControlMessage,
+										rtcOutgoingBinaryMessageCallback outgoingBinaryMessage,
+										rtcOutgoingControlMessageCallback outgoingControlMessage) {
+	return wrap([&] {
+		auto chainableHandler = getMediaChainableHandler(tr);
+		auto handler = std::make_shared<GenericMediaHandlerElement>();
+		if (incomingBinaryMessage) {
+			handler->onProcessIncomingBinaryMessage([=](ChainedMessagesProduct messages) {
+				auto cMessages = chainedMessagesProductToCVariant(messages);
+				incomingBinaryMessage(tr, userPointer, cMessages.data(), cMessages.size());
+				return ChainedIncomingProduct(messages);
+			});
+		}
+		if (incomingControlMessage) {
+			handler->onProcessIncomingControlMessage([=](message_ptr control) {
+				uint8_t * controlMessage = control ? ((uint8_t*) control->data()) : NULL;
+				unsigned long controlMessageSize = control ? control->size() : 0;
+				incomingControlMessage(tr, userPointer, controlMessage, controlMessageSize);
+				return ChainedIncomingControlProduct(control);
+			});
+		}
+		if (outgoingBinaryMessage) {
+			handler->onProcessOutgoingBinaryMessage([=](ChainedMessagesProduct messages, message_ptr control) {
+				auto cMessages = chainedMessagesProductToCVariant(messages);
+				uint8_t * controlMessage = control ? ((uint8_t*) control->data()) : NULL;
+				unsigned long controlMessageSize = control ? control->size() : 0;
+				outgoingBinaryMessage(tr, userPointer, cMessages.data(), cMessages.size(), controlMessage, controlMessageSize);
+				return ChainedOutgoingProduct(messages, control);
+			});
+		}
+		if (outgoingControlMessage) {
+			handler->onProcessOutgoingControlMessage([=](message_ptr control) {
+				uint8_t * controlMessage = control ? ((uint8_t*) control->data()) : NULL;
+				unsigned long controlMessageSize = control ? control->size() : 0;
+				outgoingControlMessage(tr, userPointer, controlMessage, controlMessageSize);
+				return control;
+			});
+		}
+		chainableHandler->addToChain(handler);
+		return RTC_ERR_SUCCESS;
+	});
+}
+
 int rtcSetRtpConfigurationStartTime(int id, const rtcStartTime *startTime) {
 	return wrap([&] {
 		auto config = getRtpConfig(id);
